--- conflicted
+++ resolved
@@ -44,17 +44,8 @@
     hostname*, port*, path*, query*, anchor*: string
     opaque*: bool
 
-<<<<<<< HEAD
-proc encodeUrl*(s: string, usePlus=true): string =
-  ## 这个模块按照RFC 3986编码规范解析URI
-  ##
-  ## 这意味着字符在集合中 ``{'a'..'z', 'A'..'Z', '0'..'9', '-', '.', '_', '~'}``,
-  ## 结转到结果.
-  ## 所有其他字符都被编码为 ``''%xx'`` 当 ``xx``表示其十六进制值时。
-=======
 proc encodeUrl*(s: string, usePlus = true): string =
-  ## Encodes a URL according to RFC3986.
->>>>>>> 3a13868c
+  ## 这个模块按照 RFC3986 编码规范解析 URI
   ##
   ##
   ## ## 作为一个特殊的规则，当 ``usePlus``的值为真时，
@@ -77,13 +68,8 @@
       add(result, '%')
       add(result, toHex(ord(c), 2))
 
-<<<<<<< HEAD
-proc decodeUrl*(s: string, decodePlus=true): string =
-  ## 根据RFC3986对URL进行解码。
-=======
 proc decodeUrl*(s: string, decodePlus = true): string =
-  ## Decodes a URL according to RFC3986.
->>>>>>> 3a13868c
+  ## 根据 RFC3986 对 URL 进行解码。
   ##
   ## 这意味着任何``'%xx'``(其中``xx``表示十六进制)被转换为序号为 ``xx``的字符，
   ## 其他所有的字符都被保留了下来。
@@ -125,17 +111,9 @@
     inc(j)
   setLen(result, j)
 
-<<<<<<< HEAD
-proc encodeQuery*(query: openArray[(string, string)], usePlus=true, omitEq=true): string =
-  ## 将一组(键、值)参数编码到URL查询字符串中。
-  ## 
-  ## 每个(键值)对都是url编码的，并被写成`` key=value``。
-  ## 如果该值是一个空字符串，那么``=``将被省略，除非``omitEq``为false
-=======
 proc encodeQuery*(query: openArray[(string, string)], usePlus = true,
     omitEq = true): string =
-  ## Encodes a set of (key, value) parameters into a URL query string.
->>>>>>> 3a13868c
+  ## 将一组(键、值)参数编码到 URL 查询字符串中。
   ##
   ## 这些对由“&”字符连接在一起。
   ##
