#
#
#            Nim's Runtime Library
#        (c) Copyright 2012 Andreas Rumpf
#
#    See the file "copying.txt", included in this
#    distribution, for details about the copyright.
#

## 该模块实现了一些访问动态共享库中符号的方法。在 Posix 系统上使用的是`dlsym`机制，
## 而在 windows 平台，则是`LoadLibrary`。
##
## 例子
## ========
##
## 加载一个简单的 c 函数
## ---------------------------
##
## 下面的例子演示了从某个动态库中加载一个名为`greet`的函数，在运行时导入哪个库取决于语言的选择。
## 如果该库导入失败或者`greet`函数没有找到，代码会以返回错误码的方式结束。
##
## .. code-block::nim
##
##   import dynlib
##
##   type
##     greetFunction = proc(): cstring {.gcsafe, stdcall.}
##
##   let lang = stdin.readLine()
##
##   let lib = case lang
##   of "french":
##     loadLib("french.dll")
##   else:
##     loadLib("english.dll")
##
##   if lib == nil:
##     echo "Error loading library"
##     quit(QuitFailure)
##
##   let greet = cast[greetFunction](lib.symAddr("greet"))
##
##   if greet == nil:
##     echo "Error loading 'greet' function from library"
##     quit(QuitFailure)
##
##   let greeting = greet()
##
##   echo greeting
##
##   unloadLib(lib)
##

import strutils

type
  LibHandle* = pointer ## 一个指向动态加载库的句柄

<<<<<<< HEAD
proc loadLib*(path: string, globalSymbols=false): LibHandle {.gcsafe.}
  ## 从路径`path`导入一个库。如果该路径的库无法导入，则返回`nil`。
=======
proc loadLib*(path: string, globalSymbols = false): LibHandle {.gcsafe.}
  ## loads a library from `path`. Returns nil if the library could not
  ## be loaded.
>>>>>>> 3a13868c

proc loadLib*(): LibHandle {.gcsafe.}
  ## 从当前可执行文件获取动态库的句柄，如果库无法加载，则返回 nil

proc unloadLib*(lib: LibHandle) {.gcsafe.}
  ## 卸载库`lib`

proc raiseInvalidLibrary*(name: cstring) {.noinline, noreturn.} =
  ## 触发一个`EInvalidLibrary`异常。
  raise newException(LibraryError, "could not find symbol: " & $name)

proc symAddr*(lib: LibHandle, name: cstring): pointer {.gcsafe.}
  ## 从库`lib`中获取一个过程或变量的地址。如果符号无法找到，则返回`nil`。

proc checkedSymAddr*(lib: LibHandle, name: cstring): pointer =
  ## 从库`lib`中获取一个过程或变量的地址。如果符号无法找到，则会触发`EInvalidLibrary`异常。
  result = symAddr(lib, name)
  if result == nil: raiseInvalidLibrary(name)

proc libCandidates*(s: string, dest: var seq[string]) =
  ## 给定一个匹配的库名称`s`，将可能的库名称写入`desc`
  var le = strutils.find(s, '(')
  var ri = strutils.find(s, ')', le+1)
  if le >= 0 and ri > le:
    var prefix = substr(s, 0, le - 1)
    var suffix = substr(s, ri + 1)
    for middle in split(substr(s, le + 1, ri - 1), '|'):
      libCandidates(prefix & middle & suffix, dest)
  else:
    add(dest, s)

<<<<<<< HEAD
proc loadLibPattern*(pattern: string, globalSymbols=false): LibHandle =
  ## 以名称匹配的方式导入库，行为与`dlimport`注解类似。如果库无法导入，则返回`nil`。
  ## 警告：该过程涉及到 GC，因此不能用来加载 GC 相关的库。
=======
proc loadLibPattern*(pattern: string, globalSymbols = false): LibHandle =
  ## loads a library with name matching `pattern`, similar to what `dlimport`
  ## pragma does. Returns nil if the library could not be loaded.
  ## Warning: this proc uses the GC and so cannot be used to load the GC.
>>>>>>> 3a13868c
  var candidates = newSeq[string]()
  libCandidates(pattern, candidates)
  for c in candidates:
    result = loadLib(c, globalSymbols)
    if not result.isNil: break

when defined(posix) and not defined(nintendoswitch):
  #
  # =========================================================================
  # 这是一个基于 dlfcn 接口的实现。
  # dlfcn 接口在 Linux, SunOS, Solaris, IRIX, FreeBSD, NetBSD, AIX 4.2, HPUX 11 
  # 系统上可用， 或许在其他 Unix 变种上也可以使用，至少是作为一个建立在原生函数之上的模拟层
  # =========================================================================
  #
  import posix

  proc loadLib(path: string, globalSymbols = false): LibHandle =
    let flags =
      if globalSymbols: RTLD_NOW or RTLD_GLOBAL
      else: RTLD_NOW

    dlopen(path, flags)

  proc loadLib(): LibHandle = dlopen(nil, RTLD_NOW)
  proc unloadLib(lib: LibHandle) = discard dlclose(lib)
  proc symAddr(lib: LibHandle, name: cstring): pointer = dlsym(lib, name)

elif defined(nintendoswitch):
  #
  # =========================================================================
  # Nintendo switch DevkitPro sdk 没有这些. 如果调用会触发错误.
  # 
  # =========================================================================
  #

  proc dlclose(lib: LibHandle) =
    raise newException(OSError, "dlclose not implemented on Nintendo Switch!")
  proc dlopen(path: cstring, mode: int): LibHandle =
    raise newException(OSError, "dlopen not implemented on Nintendo Switch!")
  proc dlsym(lib: LibHandle, name: cstring): pointer =
    raise newException(OSError, "dlsym not implemented on Nintendo Switch!")
  proc loadLib(path: string, global_symbols = false): LibHandle =
    raise newException(OSError, "loadLib not implemented on Nintendo Switch!")
  proc loadLib(): LibHandle =
    raise newException(OSError, "loadLib not implemented on Nintendo Switch!")
  proc unloadLib(lib: LibHandle) =
    raise newException(OSError, "unloadLib not implemented on Nintendo Switch!")
  proc symAddr(lib: LibHandle, name: cstring): pointer =
    raise newException(OSError, "symAddr not implemented on Nintendo Switch!")

elif defined(windows) or defined(dos):
  #
  # =======================================================================
  # 原生 Windows 实现
  # =======================================================================
  #
  type
    HMODULE {.importc: "HMODULE".} = pointer
    FARPROC {.importc: "FARPROC".} = pointer

  proc FreeLibrary(lib: HMODULE) {.importc, header: "<windows.h>", stdcall.}
  proc winLoadLibrary(path: cstring): HMODULE {.
      importc: "LoadLibraryA", header: "<windows.h>", stdcall.}
  proc getProcAddress(lib: HMODULE, name: cstring): FARPROC {.
      importc: "GetProcAddress", header: "<windows.h>", stdcall.}

  proc loadLib(path: string, globalSymbols = false): LibHandle =
    result = cast[LibHandle](winLoadLibrary(path))
  proc loadLib(): LibHandle =
    result = cast[LibHandle](winLoadLibrary(nil))
  proc unloadLib(lib: LibHandle) = FreeLibrary(cast[HMODULE](lib))

  proc symAddr(lib: LibHandle, name: cstring): pointer =
    result = cast[pointer](getProcAddress(cast[HMODULE](lib), name))

else:
  {.error: "no implementation for dynlib".}<|MERGE_RESOLUTION|>--- conflicted
+++ resolved
@@ -7,8 +7,8 @@
 #    distribution, for details about the copyright.
 #
 
-## 该模块实现了一些访问动态共享库中符号的方法。在 Posix 系统上使用的是`dlsym`机制，
-## 而在 windows 平台，则是`LoadLibrary`。
+## 该模块实现了一些访问动态共享库中符号的方法。在 Posix 系统上使用的是 `dlsym` 机制，
+## 而在 windows 平台，则是 `LoadLibrary` 。
 ##
 ## 例子
 ## ========
@@ -16,8 +16,8 @@
 ## 加载一个简单的 c 函数
 ## ---------------------------
 ##
-## 下面的例子演示了从某个动态库中加载一个名为`greet`的函数，在运行时导入哪个库取决于语言的选择。
-## 如果该库导入失败或者`greet`函数没有找到，代码会以返回错误码的方式结束。
+## 下面的例子演示了从某个动态库中加载一个名为 `greet` 的函数，在运行时载入哪个库取决于语言的选择。
+## 如果该库载入失败或者 `greet` 函数没有找到，代码会以返回错误码的方式结束。
 ##
 ## .. code-block::nim
 ##
@@ -56,35 +56,29 @@
 type
   LibHandle* = pointer ## 一个指向动态加载库的句柄
 
-<<<<<<< HEAD
-proc loadLib*(path: string, globalSymbols=false): LibHandle {.gcsafe.}
-  ## 从路径`path`导入一个库。如果该路径的库无法导入，则返回`nil`。
-=======
 proc loadLib*(path: string, globalSymbols = false): LibHandle {.gcsafe.}
-  ## loads a library from `path`. Returns nil if the library could not
-  ## be loaded.
->>>>>>> 3a13868c
+  ## 从路径 `path` 引入一个库。如果加载失败，则返回`nil`。
 
 proc loadLib*(): LibHandle {.gcsafe.}
   ## 从当前可执行文件获取动态库的句柄，如果库无法加载，则返回 nil
 
 proc unloadLib*(lib: LibHandle) {.gcsafe.}
-  ## 卸载库`lib`
+  ## 卸载 `lib` 库
 
 proc raiseInvalidLibrary*(name: cstring) {.noinline, noreturn.} =
-  ## 触发一个`EInvalidLibrary`异常。
+  ## 触发一个 `EInvalidLibrary` 异常。
   raise newException(LibraryError, "could not find symbol: " & $name)
 
 proc symAddr*(lib: LibHandle, name: cstring): pointer {.gcsafe.}
-  ## 从库`lib`中获取一个过程或变量的地址。如果符号无法找到，则返回`nil`。
+  ## 从 `lib` 库中获取一个过程或变量的地址。如果符号无法找到，则返回 `nil`。
 
 proc checkedSymAddr*(lib: LibHandle, name: cstring): pointer =
-  ## 从库`lib`中获取一个过程或变量的地址。如果符号无法找到，则会触发`EInvalidLibrary`异常。
+  ## 从 `lib` 库中获取一个过程或变量的地址。如果符号无法找到，则会触发 `EInvalidLibrary` 异常。
   result = symAddr(lib, name)
   if result == nil: raiseInvalidLibrary(name)
 
 proc libCandidates*(s: string, dest: var seq[string]) =
-  ## 给定一个匹配的库名称`s`，将可能的库名称写入`desc`
+  ## 给定一个匹配的库名称 `s` ，将可能的库名称写入 `desc`
   var le = strutils.find(s, '(')
   var ri = strutils.find(s, ')', le+1)
   if le >= 0 and ri > le:
@@ -95,16 +89,9 @@
   else:
     add(dest, s)
 
-<<<<<<< HEAD
-proc loadLibPattern*(pattern: string, globalSymbols=false): LibHandle =
-  ## 以名称匹配的方式导入库，行为与`dlimport`注解类似。如果库无法导入，则返回`nil`。
+proc loadLibPattern*(pattern: string, globalSymbols = false): LibHandle =
+  ## 载入名称与 `pattern` 相匹配的库，与 `dlimport` 注解效果类似。如果库无法载入，则返回 `nil`。
   ## 警告：该过程涉及到 GC，因此不能用来加载 GC 相关的库。
-=======
-proc loadLibPattern*(pattern: string, globalSymbols = false): LibHandle =
-  ## loads a library with name matching `pattern`, similar to what `dlimport`
-  ## pragma does. Returns nil if the library could not be loaded.
-  ## Warning: this proc uses the GC and so cannot be used to load the GC.
->>>>>>> 3a13868c
   var candidates = newSeq[string]()
   libCandidates(pattern, candidates)
   for c in candidates:
