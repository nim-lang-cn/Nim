--- conflicted
+++ resolved
@@ -399,8 +399,9 @@
   var hostUrl = if proxy == nil: r else: parseUri(url)
   var headers = substr(httpMethod, len("http"))
   # TODO: Use generateHeaders further down once it supports proxies.
-  
+
   var s = newSocket()
+  defer: s.close()
   if s == nil: raiseOSError(osLastError())
   var port = net.Port(80)
   if r.scheme == "https":
@@ -474,22 +475,6 @@
     add(headers, "Proxy-Authorization: basic " & auth & "\c\L")
   add(headers, extraHeaders)
   add(headers, "\c\L")
-<<<<<<< HEAD
-  var s = newSocket()
-  defer: s.close()
-  if s == nil: raiseOSError(osLastError())
-  var port = net.Port(80)
-  if r.scheme == "https":
-    when defined(ssl):
-      sslContext.wrapSocket(s)
-      port = net.Port(443)
-    else:
-      raise newException(HttpRequestError,
-                "SSL support is not available. Cannot connect over SSL.")
-  if r.port != "":
-    port = net.Port(r.port.parseInt)
-=======
->>>>>>> 0ada2aed
 
   # headers are ready. send them, await the result, and close the socket.
   s.send(headers)
