--- conflicted
+++ resolved
@@ -50,13 +50,8 @@
                                                     header: "<OS.h>".}
 
 proc countProcessors*(): int {.rtl, extern: "ncpi$1".} =
-<<<<<<< HEAD
-  ## 返回机器处理器的核数。
+  ## 返回机器处理器的处理器/核心的数量。
   ## 如果无法检测，返回0。
-=======
-  ## returns the number of the processors/cores the machine has.
-  ## Returns 0 if it cannot be detected.
->>>>>>> 3a13868c
   when defined(windows):
     type
       SYSTEM_INFO {.final, pure.} = object
