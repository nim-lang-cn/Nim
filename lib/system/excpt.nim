--- conflicted
+++ resolved
@@ -348,27 +348,14 @@
   if globalRaiseHook != nil:
     if not globalRaiseHook(e): return
   when defined(cpp) and not defined(noCppExceptions):
-<<<<<<< HEAD
-    if e[] of OutOfMemError:
-      showErrorMessage(e.name)
-      quitOrDebug()
-    else:
-      pushCurrentException(e)
-      raiseCounter.inc
-      if raiseCounter == 0:
-        raiseCounter.inc # skip zero at overflow
-      e.raiseId = raiseCounter
-      {.emit: "`e`->raise();".}
-  elif defined(nimQuirky):
-    if currException == nil: currException = e
-=======
     pushCurrentException(e)
     raiseCounter.inc
     if raiseCounter == 0:
       raiseCounter.inc # skip zero at overflow
     e.raiseId = raiseCounter
     {.emit: "`e`->raise();".}
->>>>>>> 444f2231
+  elif defined(nimQuirky):
+    pushCurrentException(e)
   else:
     if excHandler != nil:
       if not excHandler.hasRaiseAction or excHandler.raiseAction(e):
