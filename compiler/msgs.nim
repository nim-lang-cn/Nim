#
#
#           The Nim Compiler
#        (c) Copyright 2013 Andreas Rumpf
#
#    See the file "copying.txt", included in this
#    distribution, for details about the copyright.
#

import
  options, strutils, os, tables, ropes, platform, terminal, macros,
  configuration

#type
#  MsgConfig* = ref object of RootObj

type
<<<<<<< HEAD
  TMsgKind* = enum
    errUnknown, errInternal, errIllFormedAstX, errCannotOpenFile, errGenerated,
    errStringLiteralExpected,
    errIntLiteralExpected, errInvalidCharacterConstant,
    errClosingTripleQuoteExpected, errClosingQuoteExpected,
    errTabulatorsAreNotAllowed, errInvalidToken,
    errInvalidNumber, errInvalidNumberOctalCode, errNumberOutOfRange,
    errNnotAllowedInCharacter, errClosingBracketExpected, errMissingFinalQuote,
    errIdentifierExpected, errNewlineExpected, errInvalidModuleName,
    errOperatorExpected, errTokenExpected,
    errRecursiveDependencyX, errOnOrOffExpected, errNoneSpeedOrSizeExpected,
    errInvalidPragma, errUnknownPragma, errInvalidDirectiveX,
    errAtPopWithoutPush, errEmptyAsm, errInvalidIndentation,
    errExceptionAlreadyHandled,
    errYieldNotAllowedHere, errYieldNotAllowedInTryStmt,
    errInvalidNumberOfYieldExpr, errCannotReturnExpr,
    errNoReturnWithReturnTypeNotAllowed, errAttemptToRedefine,
    errStmtInvalidAfterReturn, errStmtExpected, errInvalidLabel,
    errInvalidCmdLineOption, errCmdLineArgExpected, errCmdLineNoArgExpected,
    errInvalidVarSubstitution, errUnknownVar, errUnknownCcompiler,
    errOnOrOffExpectedButXFound, errOnOffOrListExpectedButXFound,
    errNoneBoehmRefcExpectedButXFound,
    errNoneSpeedOrSizeExpectedButXFound, errGuiConsoleOrLibExpectedButXFound,
    errUnknownOS, errUnknownCPU, errGenOutExpectedButXFound,
    errArgsNeedRunOption, errInvalidMultipleAsgn, errColonOrEqualsExpected,
    errExprExpected, errUndeclaredField,
    errUndeclaredRoutine, errUseQualifier,
    errTypeExpected,
    errSystemNeeds, errExecutionOfProgramFailed, errNotOverloadable,
    errInvalidArgForX, errStmtHasNoEffect, errXExpectsTypeOrValue,
    errXExpectsArrayType, errIteratorCannotBeInstantiated, errExprXAmbiguous,
    errConstantDivisionByZero, errOrdinalTypeExpected,
    errOrdinalOrFloatTypeExpected, errFloatTypeExpected, errStringTypeExpected,
    errOverOrUnderflow,
    errCannotEvalXBecauseIncompletelyDefined, errChrExpectsRange0_255,
    errDynlibRequiresExportc, errUndeclaredFieldX, errNilAccess,
    errIndexOutOfBounds, errIndexTypesDoNotMatch, errBracketsInvalidForType,
    errValueOutOfSetBounds, errFieldInitTwice, errFieldNotInit,
    errExprXCannotBeCalled, errExprHasNoType, errExprXHasNoType,
    errCastNotInSafeMode, errExprCannotBeCastToX, errCommaOrParRiExpected,
    errCurlyLeOrParLeExpected, errSectionExpected, errRangeExpected,
    errMagicOnlyInSystem, errPowerOfTwoExpected,
    errStringMayNotBeEmpty, errCallConvExpected, errProcOnlyOneCallConv,
    errSymbolMustBeImported, errExprMustBeBool, errConstExprExpected,
    errDuplicateCaseLabel, errRangeIsEmpty, errSelectorMustBeOfCertainTypes,
    errSelectorMustBeOrdinal, errOrdXMustNotBeNegative, errLenXinvalid,
    errWrongNumberOfVariables, errExprCannotBeRaised, errBreakOnlyInLoop,
    errTypeXhasUnknownSize, errConstNeedsConstExpr, errConstNeedsValue,
    errResultCannotBeOpenArray, errSizeTooBig, errSetTooBig,
    errBaseTypeMustBeOrdinal, errInheritanceOnlyWithNonFinalObjects,
    errInheritanceOnlyWithEnums, errIllegalRecursionInTypeX,
    errCannotInstantiateX, errExprHasNoAddress, errXStackEscape,
    errVarForOutParamNeededX,
    errPureTypeMismatch, errTypeMismatch, errButExpected, errButExpectedX,
    errAmbiguousCallXYZ, errWrongNumberOfArguments,
    errWrongNumberOfArgumentsInCall,
    errMissingGenericParamsForTemplate,
    errXCannotBePassedToProcVar,
    errPragmaOnlyInHeaderOfProcX, errImplOfXNotAllowed,
    errImplOfXexpected, errNoSymbolToBorrowFromFound, errDiscardValueX,
    errInvalidDiscard, errIllegalConvFromXtoY, errCannotBindXTwice,
    errInvalidOrderInArrayConstructor,
    errInvalidOrderInEnumX, errEnumXHasHoles, errExceptExpected, errInvalidTry,
    errOptionExpected, errXisNoLabel, errNotAllCasesCovered,
    errUnknownSubstitionVar, errComplexStmtRequiresInd, errXisNotCallable,
    errNoPragmasAllowedForX, errNoGenericParamsAllowedForX,
    errInvalidParamKindX, errDefaultArgumentInvalid, errNamedParamHasToBeIdent,
    errNoReturnTypeForX, errConvNeedsOneArg, errInvalidPragmaX,
    errXNotAllowedHere, errInvalidControlFlowX,
    errXisNoType, errCircumNeedsPointer, errInvalidExpression,
    errInvalidExpressionX, errEnumHasNoValueX, errNamedExprExpected,
    errNamedExprNotAllowed, errXExpectsOneTypeParam,
    errArrayExpectsTwoTypeParams, errInvalidVisibilityX, errInitHereNotAllowed,
    errXCannotBeAssignedTo, errIteratorNotAllowed, errXNeedsReturnType,
    errNoReturnTypeDeclared,
    errNoCommand, errInvalidCommandX, errXOnlyAtModuleScope,
    errXNeedsParamObjectType,
    errTemplateInstantiationTooNested, errMacroInstantiationTooNested,
    errInstantiationFrom,
    errInvalidIndexValueForTuple, errCommandExpectsFilename,
    errMainModuleMustBeSpecified,
    errXExpected,
    errTIsNotAConcreteType,
    errCastToANonConcreteType,
    errInvalidSectionStart, errGridTableNotImplemented, errGeneralParseError,
    errNewSectionExpected, errWhitespaceExpected, errXisNoValidIndexFile,
    errCannotRenderX, errVarVarTypeNotAllowed, errInstantiateXExplicitly,
    errOnlyACallOpCanBeDelegator, errUsingNoSymbol,
    errMacroBodyDependsOnGenericTypes,
    errDestructorNotGenericEnough,
    errInlineIteratorsAsProcParams,
    errXExpectsTwoArguments,
    errXExpectsObjectTypes, errXcanNeverBeOfThisSubtype, errTooManyIterations,
    errCannotInterpretNodeX, errFieldXNotFound, errInvalidConversionFromTypeX,
    errAssertionFailed, errCannotGenerateCodeForX, errXRequiresOneArgument,
    errUnhandledExceptionX, errCyclicTree, errXisNoMacroOrTemplate,
    errXhasSideEffects, errIteratorExpected, errLetNeedsInit,
    errThreadvarCannotInit, errWrongSymbolX, errIllegalCaptureX,
    errXCannotBeClosure, errXMustBeCompileTime,
    errCannotInferTypeOfTheLiteral,
    errCannotInferReturnType,
    errCannotInferStaticParam,
    errGenericLambdaNotAllowed,
    errProcHasNoConcreteType,
    errCompilerDoesntSupportTarget,
    errInOutFlagNotExtern,
    errUser,
    warnCannotOpenFile,
    warnOctalEscape, warnXIsNeverRead, warnXmightNotBeenInit,
    warnDeprecated, warnConfigDeprecated,
    warnSmallLshouldNotBeUsed, warnUnknownMagic, warnRedefinitionOfLabel,
    warnUnknownSubstitutionX, warnLanguageXNotSupported,
    warnFieldXNotSupported, warnCommentXIgnored,
    warnNilStatement, warnTypelessParam,
    warnUseBase, warnWriteToForeignHeap, warnUnsafeCode,
    warnEachIdentIsTuple, warnShadowIdent,
    warnProveInit, warnProveField, warnProveIndex, warnGcUnsafe, warnGcUnsafe2,
    warnUninit, warnGcMem, warnDestructor, warnLockLevel, warnResultShadowed,
    warnUser,
    hintSuccess, hintSuccessX,
    hintLineTooLong, hintXDeclaredButNotUsed, hintConvToBaseNotNeeded,
    hintConvFromXtoItselfNotNeeded, hintExprAlwaysX, hintQuitCalled,
    hintProcessing, hintCodeBegin, hintCodeEnd, hintConf, hintPath,
    hintConditionAlwaysTrue, hintName, hintPattern,
    hintExecuting, hintLinking, hintDependency,
    hintSource, hintPerformance, hintStackTrace, hintGCStats,
    hintUser, hintUserRaw

const
  MsgKindToStr*: array[TMsgKind, string] = [
    errUnknown: "unknown error",
    errInternal: "internal error: $1",
    errIllFormedAstX: "illformed AST: $1",
    errCannotOpenFile: "cannot open \'$1\'",
    errGenerated: "$1",
    errStringLiteralExpected: "string literal expected",
    errIntLiteralExpected: "integer literal expected",
    errInvalidCharacterConstant: "invalid character constant",
    errClosingTripleQuoteExpected: "closing \"\"\" expected, but end of file reached",
    errClosingQuoteExpected: "closing \" expected",
    errTabulatorsAreNotAllowed: "tabulators are not allowed",
    errInvalidToken: "invalid token: $1",
    errInvalidNumber: "$1 is not a valid number",
    errInvalidNumberOctalCode: "$1 is not a valid number; did you mean octal? Then use one of '0o', '0c' or '0C'.",
    errNumberOutOfRange: "number $1 out of valid range",
    errNnotAllowedInCharacter: "\\n not allowed in character literal",
    errClosingBracketExpected: "closing ']' expected, but end of file reached",
    errMissingFinalQuote: "missing final \' for character literal",
    errIdentifierExpected: "identifier expected, but found \'$1\'",
    errNewlineExpected: "newline expected, but found \'$1\'",
    errInvalidModuleName: "invalid module name: '$1'",
    errOperatorExpected: "operator expected, but found \'$1\'",
    errTokenExpected: "\'$1\' expected",
    errRecursiveDependencyX: "recursive dependency: \'$1\'",
    errOnOrOffExpected: "\'on\' or \'off\' expected",
    errNoneSpeedOrSizeExpected: "\'none\', \'speed\' or \'size\' expected",
    errInvalidPragma: "invalid pragma",
    errUnknownPragma: "unknown pragma: \'$1\'",
    errInvalidDirectiveX: "invalid directive: \'$1\'",
    errAtPopWithoutPush: "\'pop\' without a \'push\' pragma",
    errEmptyAsm: "empty asm statement",
    errInvalidIndentation: "invalid indentation",
    errExceptionAlreadyHandled: "exception already handled",
    errYieldNotAllowedHere: "'yield' only allowed in an iterator",
    errYieldNotAllowedInTryStmt: "'yield' cannot be used within 'try' in a non-inlined iterator",
    errInvalidNumberOfYieldExpr: "invalid number of \'yield\' expressions",
    errCannotReturnExpr: "current routine cannot return an expression",
    errNoReturnWithReturnTypeNotAllowed: "routines with NoReturn pragma are not allowed to have return type",
    errAttemptToRedefine: "redefinition of \'$1\'",
    errStmtInvalidAfterReturn: "statement not allowed after \'return\', \'break\', \'raise\', \'continue\' or proc call with noreturn pragma",
    errStmtExpected: "statement expected",
    errInvalidLabel: "\'$1\' is no label",
    errInvalidCmdLineOption: "invalid command line option: \'$1\'",
    errCmdLineArgExpected: "argument for command line option expected: \'$1\'",
    errCmdLineNoArgExpected: "invalid argument for command line option: \'$1\'",
    errInvalidVarSubstitution: "invalid variable substitution in \'$1\'",
    errUnknownVar: "unknown variable: \'$1\'",
    errUnknownCcompiler: "unknown C compiler: \'$1\'",
    errOnOrOffExpectedButXFound: "\'on\' or \'off\' expected, but \'$1\' found",
    errOnOffOrListExpectedButXFound: "\'on\', \'off\' or \'list\' expected, but \'$1\' found",
    errNoneBoehmRefcExpectedButXFound: "'none', 'boehm' or 'refc' expected, but '$1' found",
    errNoneSpeedOrSizeExpectedButXFound: "'none', 'speed' or 'size' expected, but '$1' found",
    errGuiConsoleOrLibExpectedButXFound: "'gui', 'console' or 'lib' expected, but '$1' found",
    errUnknownOS: "unknown OS: '$1'",
    errUnknownCPU: "unknown CPU: '$1'",
    errGenOutExpectedButXFound: "'c', 'c++' or 'yaml' expected, but '$1' found",
    errArgsNeedRunOption: "arguments can only be given if the '--run' option is selected",
    errInvalidMultipleAsgn: "multiple assignment is not allowed",
    errColonOrEqualsExpected: "\':\' or \'=\' expected, but found \'$1\'",
    errExprExpected: "expression expected, but found \'$1\'",
    errUndeclaredField: "undeclared field: \'$1\'",
    errUndeclaredRoutine: "attempting to call undeclared routine: \'$1\'",
    errUseQualifier: "ambiguous identifier: \'$1\' -- use a qualifier",
    errTypeExpected: "type expected",
    errSystemNeeds: "system module needs \'$1\'",
    errExecutionOfProgramFailed: "execution of an external program failed: '$1'",
    errNotOverloadable: "overloaded \'$1\' leads to ambiguous calls",
    errInvalidArgForX: "invalid argument for \'$1\'",
    errStmtHasNoEffect: "statement has no effect",
    errXExpectsTypeOrValue: "\'$1\' expects a type or value",
    errXExpectsArrayType: "\'$1\' expects an array type",
    errIteratorCannotBeInstantiated: "'$1' cannot be instantiated because its body has not been compiled yet",
    errExprXAmbiguous: "expression '$1' ambiguous in this context",
    errConstantDivisionByZero: "division by zero",
    errOrdinalTypeExpected: "ordinal type expected",
    errOrdinalOrFloatTypeExpected: "ordinal or float type expected",
    errFloatTypeExpected: "float type expected",
    errStringTypeExpected: "string type expected",
    errOverOrUnderflow: "over- or underflow",
    errCannotEvalXBecauseIncompletelyDefined: "cannot evaluate '$1' because type is not defined completely",
    errChrExpectsRange0_255: "\'chr\' expects an int in the range 0..255",
    errDynlibRequiresExportc: "\'dynlib\' requires \'exportc\'",
    errUndeclaredFieldX: "undeclared field: \'$1\'",
    errNilAccess: "attempt to access a nil address",
    errIndexOutOfBounds: "index out of bounds",
    errIndexTypesDoNotMatch: "index types do not match",
    errBracketsInvalidForType: "\'[]\' operator invalid for this type",
    errValueOutOfSetBounds: "value out of set bounds",
    errFieldInitTwice: "field initialized twice: \'$1\'",
    errFieldNotInit: "field \'$1\' not initialized",
    errExprXCannotBeCalled: "expression \'$1\' cannot be called",
    errExprHasNoType: "expression has no type",
    errExprXHasNoType: "expression \'$1\' has no type (or is ambiguous)",
    errCastNotInSafeMode: "\'cast\' not allowed in safe mode",
    errExprCannotBeCastToX: "expression cannot be cast to $1",
    errCommaOrParRiExpected: "',' or ')' expected",
    errCurlyLeOrParLeExpected: "\'{\' or \'(\' expected",
    errSectionExpected: "section (\'type\', \'proc\', etc.) expected",
    errRangeExpected: "range expected",
    errMagicOnlyInSystem: "\'magic\' only allowed in system module",
    errPowerOfTwoExpected: "power of two expected",
    errStringMayNotBeEmpty: "string literal may not be empty",
    errCallConvExpected: "calling convention expected",
    errProcOnlyOneCallConv: "a proc can only have one calling convention",
    errSymbolMustBeImported: "symbol must be imported if 'lib' pragma is used",
    errExprMustBeBool: "expression must be of type 'bool'",
    errConstExprExpected: "constant expression expected",
    errDuplicateCaseLabel: "duplicate case label",
    errRangeIsEmpty: "range is empty",
    errSelectorMustBeOfCertainTypes: "selector must be of an ordinal type, float or string",
    errSelectorMustBeOrdinal: "selector must be of an ordinal type",
    errOrdXMustNotBeNegative: "ord($1) must not be negative",
    errLenXinvalid: "len($1) must be less than 32768",
    errWrongNumberOfVariables: "wrong number of variables",
    errExprCannotBeRaised: "only a 'ref object' can be raised",
    errBreakOnlyInLoop: "'break' only allowed in loop construct",
    errTypeXhasUnknownSize: "type \'$1\' has unknown size",
    errConstNeedsConstExpr: "a constant can only be initialized with a constant expression",
    errConstNeedsValue: "a constant needs a value",
    errResultCannotBeOpenArray: "the result type cannot be on open array",
    errSizeTooBig: "computing the type\'s size produced an overflow",
    errSetTooBig: "set is too large",
    errBaseTypeMustBeOrdinal: "base type of a set must be an ordinal",
    errInheritanceOnlyWithNonFinalObjects: "inheritance only works with non-final objects",
    errInheritanceOnlyWithEnums: "inheritance only works with an enum",
    errIllegalRecursionInTypeX: "illegal recursion in type \'$1\'",
    errCannotInstantiateX: "cannot instantiate: \'$1\'",
    errExprHasNoAddress: "expression has no address",
    errXStackEscape: "address of '$1' may not escape its stack frame",
    errVarForOutParamNeededX: "for a \'var\' type a variable needs to be passed; but '$1' is immutable",
    errPureTypeMismatch: "type mismatch",
    errTypeMismatch: "type mismatch: got <",
    errButExpected: "but expected one of: ",
    errButExpectedX: "but expected \'$1\'",
    errAmbiguousCallXYZ: "ambiguous call; both $1 and $2 match for: $3",
    errWrongNumberOfArguments: "wrong number of arguments",
    errWrongNumberOfArgumentsInCall: "wrong number of arguments in call to '$1'",
    errMissingGenericParamsForTemplate: "'$1' has unspecified generic parameters",
    errXCannotBePassedToProcVar: "\'$1\' cannot be passed to a procvar",
    errPragmaOnlyInHeaderOfProcX: "pragmas are only allowed in the header of a proc; redefinition of $1",
    errImplOfXNotAllowed: "implementation of \'$1\' is not allowed",
    errImplOfXexpected: "implementation of \'$1\' expected",
    errNoSymbolToBorrowFromFound: "no symbol to borrow from found",
    errDiscardValueX: "value of type '$1' has to be discarded",
    errInvalidDiscard: "statement returns no value that can be discarded",
    errIllegalConvFromXtoY: "conversion from $1 to $2 is invalid",
    errCannotBindXTwice: "cannot bind parameter \'$1\' twice",
    errInvalidOrderInArrayConstructor: "invalid order in array constructor",
    errInvalidOrderInEnumX: "invalid order in enum \'$1\'",
    errEnumXHasHoles: "enum \'$1\' has holes",
    errExceptExpected: "\'except\' or \'finally\' expected",
    errInvalidTry: "after catch all \'except\' or \'finally\' no section may follow",
    errOptionExpected: "option expected, but found \'$1\'",
    errXisNoLabel: "\'$1\' is not a label",
    errNotAllCasesCovered: "not all cases are covered",
    errUnknownSubstitionVar: "unknown substitution variable: \'$1\'",
    errComplexStmtRequiresInd: "complex statement requires indentation",
    errXisNotCallable: "\'$1\' is not callable",
    errNoPragmasAllowedForX: "no pragmas allowed for $1",
    errNoGenericParamsAllowedForX: "no generic parameters allowed for $1",
    errInvalidParamKindX: "invalid param kind: \'$1\'",
    errDefaultArgumentInvalid: "default argument invalid",
    errNamedParamHasToBeIdent: "named parameter has to be an identifier",
    errNoReturnTypeForX: "no return type allowed for $1",
    errConvNeedsOneArg: "a type conversion needs exactly one argument",
    errInvalidPragmaX: "invalid pragma: $1",
    errXNotAllowedHere: "$1 not allowed here",
    errInvalidControlFlowX: "invalid control flow: $1",
    errXisNoType: "invalid type: \'$1\'",
    errCircumNeedsPointer: "'[]' needs a pointer or reference type",
    errInvalidExpression: "invalid expression",
    errInvalidExpressionX: "invalid expression: \'$1\'",
    errEnumHasNoValueX: "enum has no value \'$1\'",
    errNamedExprExpected: "named expression expected",
    errNamedExprNotAllowed: "named expression not allowed here",
    errXExpectsOneTypeParam: "\'$1\' expects one type parameter",
    errArrayExpectsTwoTypeParams: "array expects two type parameters",
    errInvalidVisibilityX: "invalid visibility: \'$1\'",
    errInitHereNotAllowed: "initialization not allowed here",
    errXCannotBeAssignedTo: "\'$1\' cannot be assigned to",
    errIteratorNotAllowed: "iterators can only be defined at the module\'s top level",
    errXNeedsReturnType: "$1 needs a return type",
    errNoReturnTypeDeclared: "no return type declared",
    errNoCommand: "no command given",
    errInvalidCommandX: "invalid command: \'$1\'",
    errXOnlyAtModuleScope: "\'$1\' is only allowed at top level",
    errXNeedsParamObjectType: "'$1' needs a parameter that has an object type",
    errTemplateInstantiationTooNested: "template instantiation too nested, try --evalTemplateLimit:N",
    errMacroInstantiationTooNested: "macro instantiation too nested, try --evalMacroLimit:N",
    errInstantiationFrom: "template/generic instantiation from here",
    errInvalidIndexValueForTuple: "invalid index value for tuple subscript",
    errCommandExpectsFilename: "command expects a filename argument",
    errMainModuleMustBeSpecified: "please, specify a main module in the project configuration file",
    errXExpected: "\'$1\' expected",
    errTIsNotAConcreteType: "\'$1\' is not a concrete type.",
    errCastToANonConcreteType: "cannot cast to a non concrete type: \'$1\'",
    errInvalidSectionStart: "invalid section start",
    errGridTableNotImplemented: "grid table is not implemented",
    errGeneralParseError: "general parse error",
    errNewSectionExpected: "new section expected",
    errWhitespaceExpected: "whitespace expected, got \'$1\'",
    errXisNoValidIndexFile: "\'$1\' is no valid index file",
    errCannotRenderX: "cannot render reStructuredText element \'$1\'",
    errVarVarTypeNotAllowed: "type \'var var\' is not allowed",
    errInstantiateXExplicitly: "instantiate '$1' explicitly",
    errOnlyACallOpCanBeDelegator: "only a call operator can be a delegator",
    errUsingNoSymbol: "'$1' is not a variable, constant or a proc name",
    errMacroBodyDependsOnGenericTypes: "the macro body cannot be compiled, " &
                                       "because the parameter '$1' has a generic type",
    errDestructorNotGenericEnough: "Destructor signature is too specific. " &
                                   "A destructor must be associated will all instantiations of a generic type",
    errInlineIteratorsAsProcParams: "inline iterators can be used as parameters only for " &
                                    "templates, macros and other inline iterators",
    errXExpectsTwoArguments: "\'$1\' expects two arguments",
    errXExpectsObjectTypes: "\'$1\' expects object types",
    errXcanNeverBeOfThisSubtype: "\'$1\' can never be of this subtype",
    errTooManyIterations: "interpretation requires too many iterations; " &
      "if you are sure this is not a bug in your code edit " &
      "compiler/vmdef.MaxLoopIterations and rebuild the compiler",
    errCannotInterpretNodeX: "cannot evaluate \'$1\'",
    errFieldXNotFound: "field \'$1\' cannot be found",
    errInvalidConversionFromTypeX: "invalid conversion from type \'$1\'",
    errAssertionFailed: "assertion failed",
    errCannotGenerateCodeForX: "cannot generate code for \'$1\'",
    errXRequiresOneArgument: "$1 requires one parameter",
    errUnhandledExceptionX: "unhandled exception: $1",
    errCyclicTree: "macro returned a cyclic abstract syntax tree",
    errXisNoMacroOrTemplate: "\'$1\' is no macro or template",
    errXhasSideEffects: "\'$1\' can have side effects",
    errIteratorExpected: "iterator within for loop context expected",
    errLetNeedsInit: "'let' symbol requires an initialization",
    errThreadvarCannotInit: "a thread var cannot be initialized explicitly; this would only run for the main thread",
    errWrongSymbolX: "usage of \'$1\' is a user-defined error",
    errIllegalCaptureX: "illegal capture '$1'",
    errXCannotBeClosure: "'$1' cannot have 'closure' calling convention",
    errXMustBeCompileTime: "'$1' can only be used in compile-time context",
    errCannotInferTypeOfTheLiteral: "cannot infer the type of the $1",
    errCannotInferReturnType: "cannot infer the return type of the proc",
    errCannotInferStaticParam: "cannot infer the value of the static param `$1`",
    errGenericLambdaNotAllowed: "A nested proc can have generic parameters only when " &
                                "it is used as an operand to another routine and the types " &
                                "of the generic paramers can be inferred from the expected signature.",
    errProcHasNoConcreteType: "'$1' doesn't have a concrete type, due to unspecified generic parameters.",
    errCompilerDoesntSupportTarget: "The current compiler \'$1\' doesn't support the requested compilation target",
    errInOutFlagNotExtern: "The `$1` modifier can be used only with imported types",
    errUser: "$1",
    warnCannotOpenFile: "cannot open \'$1\'",
    warnOctalEscape: "octal escape sequences do not exist; leading zero is ignored",
    warnXIsNeverRead: "\'$1\' is never read",
    warnXmightNotBeenInit: "\'$1\' might not have been initialized",
    warnDeprecated: "$1 is deprecated",
    warnConfigDeprecated: "config file '$1' is deprecated",
    warnSmallLshouldNotBeUsed: "\'l\' should not be used as an identifier; may look like \'1\' (one)",
    warnUnknownMagic: "unknown magic \'$1\' might crash the compiler",
    warnRedefinitionOfLabel: "redefinition of label \'$1\'",
    warnUnknownSubstitutionX: "unknown substitution \'$1\'",
    warnLanguageXNotSupported: "language \'$1\' not supported",
    warnFieldXNotSupported: "field \'$1\' not supported",
    warnCommentXIgnored: "comment \'$1\' ignored",
    warnNilStatement: "'nil' statement is deprecated; use an empty 'discard' statement instead",
    warnTypelessParam: "'$1' has no type. Typeless parameters are deprecated; only allowed for 'template'",
    warnUseBase: "use {.base.} for base methods; baseless methods are deprecated",
    warnWriteToForeignHeap: "write to foreign heap",
    warnUnsafeCode: "unsafe code: '$1'",
    warnEachIdentIsTuple: "each identifier is a tuple",
    warnShadowIdent: "shadowed identifier: '$1'",
    warnProveInit: "Cannot prove that '$1' is initialized. This will become a compile time error in the future.",
    warnProveField: "cannot prove that field '$1' is accessible",
    warnProveIndex: "cannot prove index '$1' is valid",
    warnGcUnsafe: "not GC-safe: '$1'",
    warnGcUnsafe2: "$1",
    warnUninit: "'$1' might not have been initialized",
    warnGcMem: "'$1' uses GC'ed memory",
    warnDestructor: "usage of a type with a destructor in a non destructible context. This will become a compile time error in the future.",
    warnLockLevel: "$1",
    warnResultShadowed: "Special variable 'result' is shadowed.",
    warnUser: "$1",
    hintSuccess: "operation successful",
    hintSuccessX: "operation successful ($# lines compiled; $# sec total; $#; $#)",
    hintLineTooLong: "line too long",
    hintXDeclaredButNotUsed: "\'$1\' is declared but not used",
    hintConvToBaseNotNeeded: "conversion to base object is not needed",
    hintConvFromXtoItselfNotNeeded: "conversion from $1 to itself is pointless",
    hintExprAlwaysX: "expression evaluates always to \'$1\'",
    hintQuitCalled: "quit() called",
    hintProcessing: "$1",
    hintCodeBegin: "generated code listing:",
    hintCodeEnd: "end of listing",
    hintConf: "used config file \'$1\'",
    hintPath: "added path: '$1'",
    hintConditionAlwaysTrue: "condition is always true: '$1'",
    hintName: "name should be: '$1'",
    hintPattern: "$1",
    hintExecuting: "$1",
    hintLinking: "",
    hintDependency: "$1",
    hintSource: "$1",
    hintPerformance: "$1",
    hintStackTrace: "$1",
    hintGCStats: "$1",
    hintUser: "$1",
    hintUserRaw: "$1"]

const
  WarningsToStr* = ["CannotOpenFile", "OctalEscape",
    "XIsNeverRead", "XmightNotBeenInit",
    "Deprecated", "ConfigDeprecated",
    "SmallLshouldNotBeUsed", "UnknownMagic",
    "RedefinitionOfLabel", "UnknownSubstitutionX",
    "LanguageXNotSupported", "FieldXNotSupported",
    "CommentXIgnored", "NilStmt",
    "TypelessParam", "UseBase", "WriteToForeignHeap",
    "UnsafeCode", "EachIdentIsTuple", "ShadowIdent",
    "ProveInit", "ProveField", "ProveIndex", "GcUnsafe", "GcUnsafe2", "Uninit",
    "GcMem", "Destructor", "LockLevel", "ResultShadowed", "User"]

  HintsToStr* = ["Success", "SuccessX", "LineTooLong",
    "XDeclaredButNotUsed", "ConvToBaseNotNeeded", "ConvFromXtoItselfNotNeeded",
    "ExprAlwaysX", "QuitCalled", "Processing", "CodeBegin", "CodeEnd", "Conf",
    "Path", "CondTrue", "Name", "Pattern", "Exec", "Link", "Dependency",
    "Source", "Performance", "StackTrace", "GCStats",
    "User", "UserRaw"]

const
  fatalMin* = errUnknown
  fatalMax* = errInternal
  errMin* = errUnknown
  errMax* = errUser
  warnMin* = warnCannotOpenFile
  warnMax* = pred(hintSuccess)
  hintMin* = hintSuccess
  hintMax* = high(TMsgKind)

static:
  doAssert HintsToStr.len == ord(hintMax) - ord(hintMin) + 1
  doAssert WarningsToStr.len == ord(warnMax) - ord(warnMin) + 1

type
  TNoteKind* = range[warnMin..hintMax] # "notes" are warnings or hints
  TNoteKinds* = set[TNoteKind]

=======
>>>>>>> 03653ab6
  TFileInfo* = object
    fullPath: string           # This is a canonical full filesystem path
    projPath*: string          # This is relative to the project's root
    shortName*: string         # short name of the module
    quotedName*: Rope          # cached quoted short name for codegen
                               # purposes
    quotedFullName*: Rope      # cached quoted full name for codegen
                               # purposes

    lines*: seq[Rope]          # the source code of the module
                               #   used for better error messages and
                               #   embedding the original source in the
                               #   generated code
    dirtyfile: string          # the file that is actually read into memory
                               # and parsed; usually 'nil' but is used
                               # for 'nimsuggest'
    hash*: string              # the checksum of the file
    when defined(nimpretty):
      fullContent*: string
  FileIndex* = distinct int32
  TLineInfo* = object          # This is designed to be as small as possible,
                               # because it is used
                               # in syntax nodes. We save space here by using
                               # two int16 and an int32.
                               # On 64 bit and on 32 bit systems this is
                               # only 8 bytes.
    line*: uint16
    col*: int16
    fileIndex*: FileIndex
    when defined(nimpretty):
      offsetA*, offsetB*: int
      commentOffsetA*, commentOffsetB*: int

  TErrorOutput* = enum
    eStdOut
    eStdErr

  TErrorOutputs* = set[TErrorOutput]

  ERecoverableError* = object of ValueError
  ESuggestDone* = object of Exception

proc `==`*(a, b: FileIndex): bool {.borrow.}


const
  InvalidFileIDX* = FileIndex(-1)

var
  filenameToIndexTbl = initTable[string, FileIndex]()
  fileInfos*: seq[TFileInfo] = @[]
  systemFileIdx*: FileIndex

proc toCChar*(c: char): string =
  case c
  of '\0'..'\x1F', '\x7F'..'\xFF': result = '\\' & toOctal(c)
  of '\'', '\"', '\\', '?': result = '\\' & c
  else: result = $(c)

proc makeCString*(s: string): Rope =
  const
    MaxLineLength = 64
  result = nil
  var res = newStringOfCap(int(s.len.toFloat * 1.1) + 1)
  add(res, "\"")
  for i in countup(0, len(s) - 1):
    if (i + 1) mod MaxLineLength == 0:
      add(res, '\"')
      add(res, tnl)
      add(res, '\"')
    add(res, toCChar(s[i]))
  add(res, '\"')
  add(result, rope(res))


proc newFileInfo(fullPath, projPath: string): TFileInfo =
  result.fullPath = fullPath
  #shallow(result.fullPath)
  result.projPath = projPath
  #shallow(result.projPath)
  let fileName = projPath.extractFilename
  result.shortName = fileName.changeFileExt("")
  result.quotedName = fileName.makeCString
  result.quotedFullName = fullPath.makeCString
  result.lines = @[]
  when defined(nimpretty):
    if result.fullPath.len > 0:
      try:
        result.fullContent = readFile(result.fullPath)
      except IOError:
        #rawMessage(errCannotOpenFile, result.fullPath)
        # XXX fixme
        result.fullContent = ""

when defined(nimpretty):
  proc fileSection*(fid: FileIndex; a, b: int): string =
    substr(fileInfos[fid.int].fullContent, a, b)

proc fileInfoKnown*(conf: ConfigRef; filename: string): bool =
  var
    canon: string
  try:
    canon = canonicalizePath(conf, filename)
  except:
    canon = filename
  result = filenameToIndexTbl.hasKey(canon)

proc fileInfoIdx*(conf: ConfigRef; filename: string; isKnownFile: var bool): FileIndex =
  var
    canon: string
    pseudoPath = false

  try:
    canon = canonicalizePath(conf, filename)
    shallow(canon)
  except:
    canon = filename
    # The compiler uses "filenames" such as `command line` or `stdin`
    # This flag indicates that we are working with such a path here
    pseudoPath = true

  if filenameToIndexTbl.hasKey(canon):
    result = filenameToIndexTbl[canon]
  else:
    isKnownFile = false
    result = fileInfos.len.FileIndex
    fileInfos.add(newFileInfo(canon, if pseudoPath: filename
                                     else: shortenDir(conf, canon)))
    filenameToIndexTbl[canon] = result

proc fileInfoIdx*(conf: ConfigRef; filename: string): FileIndex =
  var dummy: bool
  result = fileInfoIdx(conf, filename, dummy)

proc newLineInfo*(fileInfoIdx: FileIndex, line, col: int): TLineInfo =
  result.fileIndex = fileInfoIdx
  result.line = uint16(line)
  result.col = int16(col)

proc newLineInfo*(conf: ConfigRef; filename: string, line, col: int): TLineInfo {.inline.} =
  result = newLineInfo(fileInfoIdx(conf, filename), line, col)

when false:
  fileInfos.add(newFileInfo("", "command line"))
  var gCmdLineInfo* = newLineInfo(FileIndex(0), 1, 1)

  fileInfos.add(newFileInfo("", "compilation artifact"))
  var gCodegenLineInfo* = newLineInfo(FileIndex(1), 1, 1)

proc raiseRecoverableError*(msg: string) {.noinline, noreturn.} =
  raise newException(ERecoverableError, msg)

proc sourceLine*(conf: ConfigRef; i: TLineInfo): Rope

proc unknownLineInfo*(): TLineInfo =
  result.line = uint16(0)
  result.col = int16(-1)
  result.fileIndex = InvalidFileIDX

type
  Severity* {.pure.} = enum ## VS Code only supports these three
    Hint, Warning, Error

var
  msgContext: seq[TLineInfo] = @[]
  lastError = unknownLineInfo()

  errorOutputs* = {eStdOut, eStdErr}
  writelnHook*: proc (output: string) {.closure.}
  structuredErrorHook*: proc (info: TLineInfo; msg: string; severity: Severity) {.closure.}

proc concat(strings: openarray[string]): string =
  var totalLen = 0
  for s in strings: totalLen += s.len
  result = newStringOfCap totalLen
  for s in strings: result.add s

proc suggestWriteln*(s: string) =
  if eStdOut in errorOutputs:
    if isNil(writelnHook):
      writeLine(stdout, s)
      flushFile(stdout)
    else:
      writelnHook(s)

proc msgQuit*(x: int8) = quit x
proc msgQuit*(x: string) = quit x

proc suggestQuit*() =
  raise newException(ESuggestDone, "suggest done")

# this format is understood by many text editors: it is the same that
# Borland and Freepascal use
const
  PosFormat    = "$1($2, $3) "
  KindFormat   = " [$1]"
  KindColor    = fgCyan
  ErrorTitle   = "Error: "
  ErrorColor   = fgRed
  WarningTitle = "Warning: "
  WarningColor = fgYellow
  HintTitle    = "Hint: "
  HintColor    = fgGreen

proc getInfoContextLen*(): int = return msgContext.len
proc setInfoContextLen*(L: int) = setLen(msgContext, L)

proc pushInfoContext*(info: TLineInfo) =
  msgContext.add(info)

proc popInfoContext*() =
  setLen(msgContext, len(msgContext) - 1)

proc getInfoContext*(index: int): TLineInfo =
  let L = msgContext.len
  let i = if index < 0: L + index else: index
  if i >=% L: result = unknownLineInfo()
  else: result = msgContext[i]

template toFilename*(fileIdx: FileIndex): string =
  (if fileIdx.int32 < 0: "???" else: fileInfos[fileIdx.int32].projPath)

proc toFullPath*(fileIdx: FileIndex): string =
  if fileIdx.int32 < 0: result = "???"
  else: result = fileInfos[fileIdx.int32].fullPath

proc setDirtyFile*(fileIdx: FileIndex; filename: string) =
  assert fileIdx.int32 >= 0
  fileInfos[fileIdx.int32].dirtyFile = filename

proc setHash*(fileIdx: FileIndex; hash: string) =
  assert fileIdx.int32 >= 0
  shallowCopy(fileInfos[fileIdx.int32].hash, hash)

proc getHash*(fileIdx: FileIndex): string =
  assert fileIdx.int32 >= 0
  shallowCopy(result, fileInfos[fileIdx.int32].hash)

proc toFullPathConsiderDirty*(fileIdx: FileIndex): string =
  if fileIdx.int32 < 0:
    result = "???"
  elif not fileInfos[fileIdx.int32].dirtyFile.isNil:
    result = fileInfos[fileIdx.int32].dirtyFile
  else:
    result = fileInfos[fileIdx.int32].fullPath

template toFilename*(info: TLineInfo): string =
  info.fileIndex.toFilename

template toFullPath*(info: TLineInfo): string =
  info.fileIndex.toFullPath

proc toMsgFilename*(conf: ConfigRef; info: TLineInfo): string =
  if info.fileIndex.int32 < 0:
    result = "???"
  elif optListFullPaths in conf.globalOptions:
    result = fileInfos[info.fileIndex.int32].fullPath
  else:
    result = fileInfos[info.fileIndex.int32].projPath

proc toLinenumber*(info: TLineInfo): int {.inline.} =
  result = int info.line

proc toColumn*(info: TLineInfo): int {.inline.} =
  result = info.col

proc toFileLine*(info: TLineInfo): string {.inline.} =
  result = info.toFilename & ":" & $info.line

proc toFileLineCol*(info: TLineInfo): string {.inline.} =
  result = info.toFilename & "(" & $info.line & ", " & $info.col & ")"

proc `$`*(info: TLineInfo): string = toFileLineCol(info)

proc `??`* (info: TLineInfo, filename: string): bool =
  # only for debugging purposes
  result = filename in info.toFilename

const trackPosInvalidFileIdx* = FileIndex(-2) # special marker so that no suggestions
                                   # are produced within comments and string literals
var gTrackPos*: TLineInfo
var gTrackPosAttached*: bool ## whether the tracking position was attached to some
                             ## close token.

type
  MsgFlag* = enum  ## flags altering msgWriteln behavior
    msgStdout,     ## force writing to stdout, even stderr is default
    msgSkipHook    ## skip message hook even if it is present
  MsgFlags* = set[MsgFlag]

proc msgWriteln*(conf: ConfigRef; s: string, flags: MsgFlags = {}) =
  ## Writes given message string to stderr by default.
  ## If ``--stdout`` option is given, writes to stdout instead. If message hook
  ## is present, then it is used to output message rather than stderr/stdout.
  ## This behavior can be altered by given optional flags.

  ## This is used for 'nim dump' etc. where we don't have nimsuggest
  ## support.
  #if conf.cmd == cmdIdeTools and optCDebug notin gGlobalOptions: return

  if not isNil(writelnHook) and msgSkipHook notin flags:
    writelnHook(s)
  elif optStdout in conf.globalOptions or msgStdout in flags:
    if eStdOut in errorOutputs:
      writeLine(stdout, s)
      flushFile(stdout)
  else:
    if eStdErr in errorOutputs:
      writeLine(stderr, s)
      # On Windows stderr is fully-buffered when piped, regardless of C std.
      when defined(windows):
        flushFile(stderr)

macro callIgnoringStyle(theProc: typed, first: typed,
                        args: varargs[typed]): untyped =
  let typForegroundColor = bindSym"ForegroundColor".getType
  let typBackgroundColor = bindSym"BackgroundColor".getType
  let typStyle = bindSym"Style".getType
  let typTerminalCmd = bindSym"TerminalCmd".getType
  result = newCall(theProc)
  if first.kind != nnkNilLit: result.add(first)
  for arg in children(args[0][1]):
    if arg.kind == nnkNilLit: continue
    let typ = arg.getType
    if typ.kind != nnkEnumTy or
       typ != typForegroundColor and
       typ != typBackgroundColor and
       typ != typStyle and
       typ != typTerminalCmd:
      result.add(arg)

macro callStyledWriteLineStderr(args: varargs[typed]): untyped =
  result = newCall(bindSym"styledWriteLine")
  result.add(bindSym"stderr")
  for arg in children(args[0][1]):
    result.add(arg)

template callWritelnHook(args: varargs[string, `$`]) =
  writelnHook concat(args)

template styledMsgWriteln*(args: varargs[typed]) =
  if not isNil(writelnHook):
    callIgnoringStyle(callWritelnHook, nil, args)
  elif optStdout in conf.globalOptions:
    if eStdOut in errorOutputs:
      callIgnoringStyle(writeLine, stdout, args)
      flushFile(stdout)
  else:
    if eStdErr in errorOutputs:
      if optUseColors in conf.globalOptions:
        callStyledWriteLineStderr(args)
      else:
        callIgnoringStyle(writeLine, stderr, args)
      # On Windows stderr is fully-buffered when piped, regardless of C std.
      when defined(windows):
        flushFile(stderr)

proc coordToStr(coord: int): string =
  if coord == -1: result = "???"
  else: result = $coord

proc msgKindToString*(kind: TMsgKind): string =
  # later versions may provide translated error messages
  result = MsgKindToStr[kind]

proc getMessageStr(msg: TMsgKind, arg: string): string =
  result = msgKindToString(msg) % [arg]

type
  TErrorHandling = enum doNothing, doAbort, doRaise

proc log*(s: string) {.procvar.} =
  var f: File
  if open(f, getHomeDir() / "nimsuggest.log", fmAppend):
    f.writeLine(s)
    close(f)

proc quit(conf: ConfigRef; msg: TMsgKind) =
  if defined(debug) or msg == errInternal or hintStackTrace in conf.notes:
    if stackTraceAvailable() and isNil(writelnHook):
      writeStackTrace()
    else:
      styledMsgWriteln(fgRed, "No stack traceback available\n" &
          "To create a stacktrace, rerun compilation with ./koch temp " &
          conf.command & " <file>")
  quit 1

proc handleError(conf: ConfigRef; msg: TMsgKind, eh: TErrorHandling, s: string) =
  if msg >= fatalMin and msg <= fatalMax:
    if conf.cmd == cmdIdeTools: log(s)
    quit(conf, msg)
  if msg >= errMin and msg <= errMax:
    inc(conf.errorCounter)
    conf.exitcode = 1'i8
    if conf.errorCounter >= conf.errorMax:
      quit(conf, msg)
    elif eh == doAbort and conf.cmd != cmdIdeTools:
      quit(conf, msg)
    elif eh == doRaise:
      raiseRecoverableError(s)

proc `==`*(a, b: TLineInfo): bool =
  result = a.line == b.line and a.fileIndex == b.fileIndex

proc exactEquals*(a, b: TLineInfo): bool =
  result = a.fileIndex == b.fileIndex and a.line == b.line and a.col == b.col

proc writeContext(conf: ConfigRef; lastinfo: TLineInfo) =
  const instantiationFrom = "template/generic instantiation from here"
  var info = lastinfo
  for i in countup(0, len(msgContext) - 1):
    if msgContext[i] != lastinfo and msgContext[i] != info:
      if structuredErrorHook != nil:
        structuredErrorHook(msgContext[i], instantiationFrom,
                            Severity.Error)
      else:
        styledMsgWriteln(styleBright,
                         PosFormat % [toMsgFilename(conf, msgContext[i]),
                                      coordToStr(msgContext[i].line.int),
                                      coordToStr(msgContext[i].col+1)],
                         resetStyle,
                         instantiationFrom)
    info = msgContext[i]

proc ignoreMsgBecauseOfIdeTools(conf: ConfigRef; msg: TMsgKind): bool =
  msg >= errGenerated and conf.cmd == cmdIdeTools and optIdeDebug notin conf.globalOptions

proc rawMessage*(conf: ConfigRef; msg: TMsgKind, args: openArray[string]) =
  var
    title: string
    color: ForegroundColor
    kind: string
    sev: Severity
  case msg
  of errMin..errMax:
    sev = Severity.Error
    writeContext(conf, unknownLineInfo())
    title = ErrorTitle
    color = ErrorColor
  of warnMin..warnMax:
    sev = Severity.Warning
    if optWarns notin conf.options: return
    if msg notin conf.notes: return
    writeContext(conf, unknownLineInfo())
    title = WarningTitle
    color = WarningColor
    kind = WarningsToStr[ord(msg) - ord(warnMin)]
    inc(conf.warnCounter)
  of hintMin..hintMax:
    sev = Severity.Hint
    if optHints notin conf.options: return
    if msg notin conf.notes: return
    title = HintTitle
    color = HintColor
    if msg != hintUserRaw: kind = HintsToStr[ord(msg) - ord(hintMin)]
    inc(conf.hintCounter)
  let s = msgKindToString(msg) % args

  if structuredErrorHook != nil:
    structuredErrorHook(unknownLineInfo(), s & (if kind != nil: KindFormat % kind else: ""), sev)

  if not ignoreMsgBecauseOfIdeTools(conf, msg):
    if kind != nil:
      styledMsgWriteln(color, title, resetStyle, s,
                       KindColor, `%`(KindFormat, kind))
    else:
      styledMsgWriteln(color, title, resetStyle, s)
  handleError(conf, msg, doAbort, s)

proc rawMessage*(conf: ConfigRef; msg: TMsgKind, arg: string) =
  rawMessage(conf, msg, [arg])

proc resetAttributes*(conf: ConfigRef) =
  if {optUseColors, optStdout} * conf.globalOptions == {optUseColors}:
    terminal.resetAttributes(stderr)

proc writeSurroundingSrc(conf: ConfigRef; info: TLineInfo) =
  const indent = "  "
  msgWriteln(conf, indent & $sourceLine(conf, info))
  msgWriteln(conf, indent & spaces(info.col) & '^')

proc formatMsg*(conf: ConfigRef; info: TLineInfo, msg: TMsgKind, arg: string): string =
  let title = case msg
              of warnMin..warnMax: WarningTitle
              of hintMin..hintMax: HintTitle
              else: ErrorTitle
  result = PosFormat % [toMsgFilename(conf, info), coordToStr(info.line.int),
                        coordToStr(info.col+1)] &
           title &
           getMessageStr(msg, arg)

proc liMessage(conf: ConfigRef; info: TLineInfo, msg: TMsgKind, arg: string,
               eh: TErrorHandling) =
  var
    title: string
    color: ForegroundColor
    kind:  string
    ignoreMsg = false
    sev: Severity
  case msg
  of errMin..errMax:
    sev = Severity.Error
    writeContext(conf, info)
    title = ErrorTitle
    color = ErrorColor
    # we try to filter error messages so that not two error message
    # in the same file and line are produced:
    #ignoreMsg = lastError == info and eh != doAbort
    lastError = info
  of warnMin..warnMax:
    sev = Severity.Warning
    ignoreMsg = optWarns notin conf.options or msg notin conf.notes
    if not ignoreMsg: writeContext(conf, info)
    title = WarningTitle
    color = WarningColor
    kind = WarningsToStr[ord(msg) - ord(warnMin)]
    inc(conf.warnCounter)
  of hintMin..hintMax:
    sev = Severity.Hint
    ignoreMsg = optHints notin conf.options or msg notin conf.notes
    title = HintTitle
    color = HintColor
    if msg != hintUserRaw: kind = HintsToStr[ord(msg) - ord(hintMin)]
    inc(conf.hintCounter)
  # NOTE: currently line info line numbers start with 1,
  # but column numbers start with 0, however most editors expect
  # first column to be 1, so we need to +1 here
  let x = PosFormat % [toMsgFilename(conf, info), coordToStr(info.line.int),
                       coordToStr(info.col+1)]
  let s = getMessageStr(msg, arg)

  if not ignoreMsg:
    if structuredErrorHook != nil:
      structuredErrorHook(info, s & (if kind != nil: KindFormat % kind else: ""), sev)
    if not ignoreMsgBecauseOfIdeTools(conf, msg):
      if kind != nil:
        styledMsgWriteln(styleBright, x, resetStyle, color, title, resetStyle, s,
                         KindColor, `%`(KindFormat, kind))
      else:
        styledMsgWriteln(styleBright, x, resetStyle, color, title, resetStyle, s)
      if hintSource in conf.notes:
        conf.writeSurroundingSrc(info)
  handleError(conf, msg, eh, s)

proc fatal*(conf: ConfigRef; info: TLineInfo, msg: TMsgKind, arg = "") =
  # this fixes bug #7080 so that it is at least obvious 'fatal'
  # was executed.
  errorOutputs = {eStdOut, eStdErr}
  liMessage(conf, info, msg, arg, doAbort)

proc globalError*(conf: ConfigRef; info: TLineInfo, msg: TMsgKind, arg = "") =
  liMessage(conf, info, msg, arg, doRaise)

proc globalError*(conf: ConfigRef; info: TLineInfo, arg: string) =
  liMessage(conf, info, errGenerated, arg, doRaise)

proc localError*(conf: ConfigRef; info: TLineInfo, msg: TMsgKind, arg = "") =
  liMessage(conf, info, msg, arg, doNothing)

proc localError*(conf: ConfigRef; info: TLineInfo, arg: string) =
  liMessage(conf, info, errGenerated, arg, doNothing)

proc localError*(conf: ConfigRef; info: TLineInfo, format: string, params: openarray[string]) =
  localError(conf, info, format % params)

proc message*(conf: ConfigRef; info: TLineInfo, msg: TMsgKind, arg = "") =
  liMessage(conf, info, msg, arg, doNothing)

proc internalError*(conf: ConfigRef; info: TLineInfo, errMsg: string) =
  if conf.cmd == cmdIdeTools and structuredErrorHook.isNil: return
  writeContext(conf, info)
  liMessage(conf, info, errInternal, errMsg, doAbort)

proc internalError*(conf: ConfigRef; errMsg: string) =
  if conf.cmd == cmdIdeTools and structuredErrorHook.isNil: return
  writeContext(conf, unknownLineInfo())
  rawMessage(conf, errInternal, errMsg)

template assertNotNil*(conf: ConfigRef; e): untyped =
  if e == nil: internalError(conf, $instantiationInfo())
  e

template internalAssert*(conf: ConfigRef, e: bool) =
  if not e: internalError(conf, $instantiationInfo())

proc addSourceLine*(fileIdx: FileIndex, line: string) =
  fileInfos[fileIdx.int32].lines.add line.rope

proc sourceLine*(conf: ConfigRef; i: TLineInfo): Rope =
  if i.fileIndex.int32 < 0: return nil

  if not optPreserveOrigSource(conf) and fileInfos[i.fileIndex.int32].lines.len == 0:
    try:
      for line in lines(i.toFullPath):
        addSourceLine i.fileIndex, line.string
    except IOError:
      discard
  assert i.fileIndex.int32 < fileInfos.len
  # can happen if the error points to EOF:
  if i.line.int > fileInfos[i.fileIndex.int32].lines.len: return nil

  result = fileInfos[i.fileIndex.int32].lines[i.line.int-1]

proc quotedFilename*(conf: ConfigRef; i: TLineInfo): Rope =
  assert i.fileIndex.int32 >= 0
  if optExcessiveStackTrace in conf.globalOptions:
    result = fileInfos[i.fileIndex.int32].quotedFullName
  else:
    result = fileInfos[i.fileIndex.int32].quotedName

ropes.errorHandler = proc (err: RopesError, msg: string, useWarning: bool) =
  case err
  of rInvalidFormatStr:
    internalError(newPartialConfigRef(), "ropes: invalid format string: " & msg)
  of rCannotOpenFile:
    rawMessage(newPartialConfigRef(), if useWarning: warnCannotOpenFile else: errCannotOpenFile, msg)

proc listWarnings*(conf: ConfigRef) =
  msgWriteln(conf, "Warnings:")
  for warn in warnMin..warnMax:
    msgWriteln(conf, "  [$1] $2" % [
      if warn in conf.notes: "x" else: " ",
      configuration.WarningsToStr[ord(warn) - ord(warnMin)]
    ])

proc listHints*(conf: ConfigRef) =
  msgWriteln(conf, "Hints:")
  for hint in hintMin..hintMax:
    msgWriteln(conf, "  [$1] $2" % [
      if hint in conf.notes: "x" else: " ",
      configuration.HintsToStr[ord(hint) - ord(hintMin)]
    ])<|MERGE_RESOLUTION|>--- conflicted
+++ resolved
@@ -11,11 +11,10 @@
   options, strutils, os, tables, ropes, platform, terminal, macros,
   configuration
 
-#type
-#  MsgConfig* = ref object of RootObj
+const
+  explanationsBaseUrl* = "https://nim-lang.org/docs/manual"
 
 type
-<<<<<<< HEAD
   TMsgKind* = enum
     errUnknown, errInternal, errIllFormedAstX, errCannotOpenFile, errGenerated,
     errStringLiteralExpected,
@@ -482,13 +481,10 @@
 static:
   doAssert HintsToStr.len == ord(hintMax) - ord(hintMin) + 1
   doAssert WarningsToStr.len == ord(warnMax) - ord(warnMin) + 1
+#type
+#  MsgConfig* = ref object of RootObj
 
 type
-  TNoteKind* = range[warnMin..hintMax] # "notes" are warnings or hints
-  TNoteKinds* = set[TNoteKind]
-
-=======
->>>>>>> 03653ab6
   TFileInfo* = object
     fullPath: string           # This is a canonical full filesystem path
     projPath*: string          # This is relative to the project's root
