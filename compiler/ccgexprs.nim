--- conflicted
+++ resolved
@@ -1604,27 +1604,15 @@
   of mGetTypeInfo: genGetTypeInfo(p, e, d)
   of mSwap: genSwap(p, e, d)
   of mUnaryLt: 
-<<<<<<< HEAD
-    if optOverflowCheck notin p.options: unaryExpr(p, e, d, "$1 - 1")
+    if optOverflowCheck notin p.options: unaryExpr(p, e, d, "($1 - 1)")
     else: unaryExpr(p, e, d, "#subInt($1, 1)")
   of mPred:
     # XXX: range checking?
-    if optOverflowCheck notin p.options: binaryExpr(p, e, d, "$1 - $2")
+    if optOverflowCheck notin p.options: binaryExpr(p, e, d, "($1 - $2)")
     else: binaryExpr(p, e, d, "#subInt($1, $2)")
   of mSucc:
     # XXX: range checking?
-    if optOverflowCheck notin p.options: binaryExpr(p, e, d, "$1 + $2")
-=======
-    if not (optOverflowCheck in p.options): unaryExpr(p, e, d, "($1 - 1)")
-    else: unaryExpr(p, e, d, "#subInt($1, 1)")
-  of mPred:
-    # XXX: range checking?
-    if not (optOverflowCheck in p.options): binaryExpr(p, e, d, "($1 - $2)")
-    else: binaryExpr(p, e, d, "#subInt($1, $2)")
-  of mSucc:
-    # XXX: range checking?
-    if not (optOverflowCheck in p.options): binaryExpr(p, e, d, "($1 + $2)")
->>>>>>> 915d3291
+    if optOverflowCheck notin p.options: binaryExpr(p, e, d, "($1 + $2)")
     else: binaryExpr(p, e, d, "#addInt($1, $2)")
   of mInc:
     if optOverflowCheck notin p.options:
