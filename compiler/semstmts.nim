#
#
#           The Nim Compiler
#        (c) Copyright 2013 Andreas Rumpf
#
#    See the file "copying.txt", included in this
#    distribution, for details about the copyright.
#

## this module does the semantic checking of statements
#  included from sem.nim

const
  errNoSymbolToBorrowFromFound = "no symbol to borrow from found"
  errDiscardValueX = "value of type '$1' has to be discarded"
  errInvalidDiscard = "statement returns no value that can be discarded"
  errInvalidControlFlowX = "invalid control flow: $1"
  errSelectorMustBeOfCertainTypes = "selector must be of an ordinal type, float or string"
  errExprCannotBeRaised = "only a 'ref object' can be raised"
  errBreakOnlyInLoop = "'break' only allowed in loop construct"
  errExceptionAlreadyHandled = "exception already handled"
  errYieldNotAllowedHere = "'yield' only allowed in an iterator"
  errYieldNotAllowedInTryStmt = "'yield' cannot be used within 'try' in a non-inlined iterator"
  errInvalidNumberOfYieldExpr = "invalid number of 'yield' expressions"
  errCannotReturnExpr = "current routine cannot return an expression"
  errGenericLambdaNotAllowed = "A nested proc can have generic parameters only when " &
    "it is used as an operand to another routine and the types " &
    "of the generic paramers can be inferred from the expected signature."
  errCannotInferTypeOfTheLiteral = "cannot infer the type of the $1"
  errCannotInferReturnType = "cannot infer the return type of the proc"
  errCannotInferStaticParam = "cannot infer the value of the static param '$1'"
  errProcHasNoConcreteType = "'$1' doesn't have a concrete type, due to unspecified generic parameters."
  errLetNeedsInit = "'let' symbol requires an initialization"
  errThreadvarCannotInit = "a thread var cannot be initialized explicitly; this would only run for the main thread"
  errImplOfXexpected = "implementation of '$1' expected"
  errRecursiveDependencyX = "recursive dependency: '$1'"
  errPragmaOnlyInHeaderOfProcX = "pragmas are only allowed in the header of a proc; redefinition of $1"

proc semDiscard(c: PContext, n: PNode): PNode =
  result = n
  checkSonsLen(n, 1, c.config)
  if n.sons[0].kind != nkEmpty:
    n.sons[0] = semExprWithType(c, n.sons[0])
    if isEmptyType(n.sons[0].typ) or n.sons[0].typ.kind == tyNone or n.sons[0].kind == nkTypeOfExpr:
      localError(c.config, n.info, errInvalidDiscard)

proc semBreakOrContinue(c: PContext, n: PNode): PNode =
  result = n
  checkSonsLen(n, 1, c.config)
  if n.sons[0].kind != nkEmpty:
    if n.kind != nkContinueStmt:
      var s: PSym
      case n.sons[0].kind
      of nkIdent: s = lookUp(c, n.sons[0])
      of nkSym: s = n.sons[0].sym
      else: illFormedAst(n, c.config)
      s = getGenSym(c, s)
      if s.kind == skLabel and s.owner.id == c.p.owner.id:
        var x = newSymNode(s)
        x.info = n.info
        incl(s.flags, sfUsed)
        n.sons[0] = x
        suggestSym(c.config, x.info, s, c.graph.usageSym)
        styleCheckUse(x.info, s)
      else:
        localError(c.config, n.info, errInvalidControlFlowX % s.name.s)
    else:
      localError(c.config, n.info, errGenerated, "'continue' cannot have a label")
  elif (c.p.nestedLoopCounter <= 0) and (c.p.nestedBlockCounter <= 0):
    localError(c.config, n.info, errInvalidControlFlowX %
               renderTree(n, {renderNoComments}))

proc semAsm(c: PContext, n: PNode): PNode =
  checkSonsLen(n, 2, c.config)
  var marker = pragmaAsm(c, n.sons[0])
  if marker == '\0': marker = '`' # default marker
  result = semAsmOrEmit(c, n, marker)

proc semWhile(c: PContext, n: PNode): PNode =
  result = n
  checkSonsLen(n, 2, c.config)
  openScope(c)
  n.sons[0] = forceBool(c, semExprWithType(c, n.sons[0]))
  inc(c.p.nestedLoopCounter)
  n.sons[1] = semStmt(c, n.sons[1])
  dec(c.p.nestedLoopCounter)
  closeScope(c)
  if n.sons[1].typ == c.enforceVoidContext:
    result.typ = c.enforceVoidContext

proc toCover(c: PContext, t: PType): BiggestInt =
  let t2 = skipTypes(t, abstractVarRange-{tyTypeDesc})
  if t2.kind == tyEnum and enumHasHoles(t2):
    result = sonsLen(t2.n)
  else:
    result = lengthOrd(c.config, skipTypes(t, abstractVar-{tyTypeDesc}))

proc semProc(c: PContext, n: PNode): PNode

proc semExprBranch(c: PContext, n: PNode): PNode =
  result = semExpr(c, n)
  if result.typ != nil:
    # XXX tyGenericInst here?
    if result.typ.kind in {tyVar, tyLent}: result = newDeref(result)

proc semExprBranchScope(c: PContext, n: PNode): PNode =
  openScope(c)
  result = semExprBranch(c, n)
  closeScope(c)

const
  skipForDiscardable = {nkIfStmt, nkIfExpr, nkCaseStmt, nkOfBranch,
    nkElse, nkStmtListExpr, nkTryStmt, nkFinally, nkExceptBranch,
    nkElifBranch, nkElifExpr, nkElseExpr, nkBlockStmt, nkBlockExpr,
    nkHiddenStdConv}

proc implicitlyDiscardable(n: PNode): bool =
  var n = n
  while n.kind in skipForDiscardable: n = n.lastSon
  result = n.kind == nkRaiseStmt or
           (isCallExpr(n) and n.sons[0].kind == nkSym and
           sfDiscardable in n.sons[0].sym.flags)

proc fixNilType(c: PContext; n: PNode) =
  if isAtom(n):
    if n.kind != nkNilLit and n.typ != nil:
      localError(c.config, n.info, errDiscardValueX % n.typ.typeToString)
  elif n.kind in {nkStmtList, nkStmtListExpr}:
    n.kind = nkStmtList
    for it in n: fixNilType(c, it)
  n.typ = nil

proc discardCheck(c: PContext, result: PNode) =
  if c.matchedConcept != nil: return
  if result.typ != nil and result.typ.kind notin {tyStmt, tyVoid}:
    if implicitlyDiscardable(result):
      var n = newNodeI(nkDiscardStmt, result.info, 1)
      n[0] = result
    elif result.typ.kind != tyError and c.config.cmd != cmdInteractive:
      var n = result
      while n.kind in skipForDiscardable: n = n.lastSon
      var s = "expression '" & $n & "' is of type '" &
          result.typ.typeToString & "' and has to be discarded"
      if result.info.line != n.info.line or
          result.info.fileIndex != n.info.fileIndex:
        s.add "; start of expression here: " & c.config$result.info
      if result.typ.kind == tyProc:
        s.add "; for a function call use ()"
      localError(c.config, n.info, s)

proc semIf(c: PContext, n: PNode): PNode =
  result = n
  var typ = commonTypeBegin
  var hasElse = false
  for i in countup(0, sonsLen(n) - 1):
    var it = n.sons[i]
    if it.len == 2:
      openScope(c)
      it.sons[0] = forceBool(c, semExprWithType(c, it.sons[0]))
      it.sons[1] = semExprBranch(c, it.sons[1])
      typ = commonType(typ, it.sons[1])
      closeScope(c)
    elif it.len == 1:
      hasElse = true
      it.sons[0] = semExprBranchScope(c, it.sons[0])
      typ = commonType(typ, it.sons[0])
    else: illFormedAst(it, c.config)
  if isEmptyType(typ) or typ.kind in {tyNil, tyExpr} or not hasElse:
    for it in n: discardCheck(c, it.lastSon)
    result.kind = nkIfStmt
    # propagate any enforced VoidContext:
    if typ == c.enforceVoidContext: result.typ = c.enforceVoidContext
  else:
    for it in n:
      let j = it.len-1
      if not endsInNoReturn(it.sons[j]):
        it.sons[j] = fitNode(c, typ, it.sons[j], it.sons[j].info)
    result.kind = nkIfExpr
    result.typ = typ

proc semTry(c: PContext, n: PNode): PNode =

  var check = initIntSet()
  template semExceptBranchType(typeNode: PNode): bool =
    # returns true if exception type is imported type
    let typ = semTypeNode(c, typeNode, nil).toObject()
    var is_imported = false
    if isImportedException(typ, c.config):
      is_imported = true
    elif not isException(typ):
      localError(c.config, typeNode.info, errExprCannotBeRaised)

    if containsOrIncl(check, typ.id):
      localError(c.config, typeNode.info, errExceptionAlreadyHandled)
    typeNode = newNodeIT(nkType, typeNode.info, typ)
    is_imported

  result = n
  inc c.p.inTryStmt
  checkMinSonsLen(n, 2, c.config)

  var typ = commonTypeBegin
  n[0] = semExprBranchScope(c, n[0])
  typ = commonType(typ, n[0].typ)

  var last = sonsLen(n) - 1
  for i in countup(1, last):
    let a = n.sons[i]
    checkMinSonsLen(a, 1, c.config)
    openScope(c)
    if a.kind == nkExceptBranch:

      if a.len == 2 and a[0].kind == nkBracket:
        # rewrite ``except [a, b, c]: body`` -> ```except a, b, c: body```
        a.sons[0..0] = a[0].sons

      if a.len == 2 and a[0].isInfixAs():
        # support ``except Exception as ex: body``
        let is_imported = semExceptBranchType(a[0][1])
        let symbol = newSymG(skLet, a[0][2], c)
        symbol.typ = if is_imported: a[0][1].typ
                     else: a[0][1].typ.toRef()
        addDecl(c, symbol)
        # Overwrite symbol in AST with the symbol in the symbol table.
        a[0][2] = newSymNode(symbol, a[0][2].info)

      else:
        # support ``except KeyError, ValueError, ... : body``
        var is_native, is_imported: bool
        for j in 0..a.len-2:
          let tmp = semExceptBranchType(a[j])
          if tmp: is_imported = true
          else: is_native = true

        if is_native and is_imported:
          localError(c.config, a[0].info, "Mix of imported and native exception types is not allowed in one except branch")

    elif a.kind != nkFinally:
      illFormedAst(n, c.config)

    # last child of an nkExcept/nkFinally branch is a statement:
    a[^1] = semExprBranchScope(c, a[^1])
    if a.kind != nkFinally: typ = commonType(typ, a[^1])
    else: dec last
    closeScope(c)

  dec c.p.inTryStmt
  if isEmptyType(typ) or typ.kind in {tyNil, tyExpr}:
    discardCheck(c, n.sons[0])
    for i in 1..n.len-1: discardCheck(c, n.sons[i].lastSon)
    if typ == c.enforceVoidContext:
      result.typ = c.enforceVoidContext
  else:
    if n.lastSon.kind == nkFinally: discardCheck(c, n.lastSon.lastSon)
    n.sons[0] = fitNode(c, typ, n.sons[0], n.sons[0].info)
    for i in 1..last:
      var it = n.sons[i]
      let j = it.len-1
      it.sons[j] = fitNode(c, typ, it.sons[j], it.sons[j].info)
    result.typ = typ

proc fitRemoveHiddenConv(c: PContext, typ: PType, n: PNode): PNode =
  result = fitNode(c, typ, n, n.info)
  if result.kind in {nkHiddenStdConv, nkHiddenSubConv}:
    let r1 = result.sons[1]
    if r1.kind in {nkCharLit..nkUInt64Lit} and typ.skipTypes(abstractRange).kind in {tyFloat..tyFloat128}:
      result = newFloatNode(nkFloatLit, BiggestFloat r1.intVal)
      result.info = n.info
      result.typ = typ
    else:
      changeType(c, r1, typ, check=true)
      result = r1
  elif not sameType(result.typ, typ):
    changeType(c, result, typ, check=false)

proc findShadowedVar(c: PContext, v: PSym): PSym =
  for scope in walkScopes(c.currentScope.parent):
    if scope == c.topLevelScope: break
    let shadowed = strTableGet(scope.symbols, v.name)
    if shadowed != nil and shadowed.kind in skLocalVars:
      return shadowed

proc identWithin(n: PNode, s: PIdent): bool =
  for i in 0 .. n.safeLen-1:
    if identWithin(n.sons[i], s): return true
  result = n.kind == nkSym and n.sym.name.id == s.id

proc semIdentDef(c: PContext, n: PNode, kind: TSymKind): PSym =
  if isTopLevel(c):
    result = semIdentWithPragma(c, kind, n, {sfExported})
    incl(result.flags, sfGlobal)
    #if kind in {skVar, skLet}:
    #  echo "global variable here ", n.info, " ", result.name.s
  else:
    result = semIdentWithPragma(c, kind, n, {})
    if result.owner.kind == skModule:
      incl(result.flags, sfGlobal)
  suggestSym(c.config, n.info, result, c.graph.usageSym)
  styleCheckDef(c.config, result)

proc checkNilable(c: PContext; v: PSym) =
  if {sfGlobal, sfImportC} * v.flags == {sfGlobal} and
      {tfNotNil, tfNeedsInit} * v.typ.flags != {}:
    if v.ast.isNil:
      message(c.config, v.info, warnProveInit, v.name.s)
    elif tfNotNil in v.typ.flags and tfNotNil notin v.ast.typ.flags:
      message(c.config, v.info, warnProveInit, v.name.s)

include semasgn

proc addToVarSection(c: PContext; result: PNode; orig, identDefs: PNode) =
  let L = identDefs.len
  let value = identDefs[L-1]
  if result.kind == nkStmtList:
    let o = copyNode(orig)
    o.add identDefs
    result.add o
  else:
    result.add identDefs

proc isDiscardUnderscore(v: PSym): bool =
  if v.name.s == "_":
    v.flags.incl(sfGenSym)
    result = true

proc semUsing(c: PContext; n: PNode): PNode =
  result = c.graph.emptyNode
  if not isTopLevel(c): localError(c.config, n.info, errXOnlyAtModuleScope % "using")
  for i in countup(0, sonsLen(n)-1):
    var a = n.sons[i]
    if c.config.cmd == cmdIdeTools: suggestStmt(c, a)
    if a.kind == nkCommentStmt: continue
    if a.kind notin {nkIdentDefs, nkVarTuple, nkConstDef}: illFormedAst(a, c.config)
    checkMinSonsLen(a, 3, c.config)
    var length = sonsLen(a)
    if a.sons[length-2].kind != nkEmpty:
      let typ = semTypeNode(c, a.sons[length-2], nil)
      for j in countup(0, length-3):
        let v = semIdentDef(c, a.sons[j], skParam)
        v.typ = typ
        strTableIncl(c.signatures, v)
    else:
      localError(c.config, a.info, "'using' section must have a type")
    var def: PNode
    if a.sons[length-1].kind != nkEmpty:
      localError(c.config, a.info, "'using' sections cannot contain assignments")

proc hasEmpty(typ: PType): bool =
  if typ.kind in {tySequence, tyArray, tySet}:
    result = typ.lastSon.kind == tyEmpty
  elif typ.kind == tyTuple:
    for s in typ.sons:
      result = result or hasEmpty(s)

proc makeDeref(n: PNode): PNode =
  var t = n.typ
  if t.kind in tyUserTypeClasses and t.isResolvedUserTypeClass:
    t = t.lastSon
  t = skipTypes(t, {tyGenericInst, tyAlias, tySink})
  result = n
  if t.kind in {tyVar, tyLent}:
    result = newNodeIT(nkHiddenDeref, n.info, t.sons[0])
    addSon(result, n)
    t = skipTypes(t.sons[0], {tyGenericInst, tyAlias, tySink})
  while t.kind in {tyPtr, tyRef}:
    var a = result
    let baseTyp = t.lastSon
    result = newNodeIT(nkHiddenDeref, n.info, baseTyp)
    addSon(result, a)
    t = skipTypes(baseTyp, {tyGenericInst, tyAlias, tySink})

proc fillPartialObject(c: PContext; n: PNode; typ: PType) =
  if n.len == 2:
    let x = semExprWithType(c, n[0])
    let y = considerQuotedIdent(c, n[1])
    let obj = x.typ.skipTypes(abstractPtrs)
    if obj.kind == tyObject and tfPartial in obj.flags:
      let field = newSym(skField, getIdent(c.cache, y.s), obj.sym, n[1].info)
      field.typ = skipIntLit(typ)
      field.position = sonsLen(obj.n)
      addSon(obj.n, newSymNode(field))
      n.sons[0] = makeDeref x
      n.sons[1] = newSymNode(field)
      n.typ = field.typ
    else:
      localError(c.config, n.info, "implicit object field construction " &
        "requires a .partial object, but got " & typeToString(obj))
  else:
    localError(c.config, n.info, "nkDotNode requires 2 children")

proc setVarType(c: PContext; v: PSym, typ: PType) =
  if v.typ != nil and not sameTypeOrNil(v.typ, typ):
    localError(c.config, v.info, "inconsistent typing for reintroduced symbol '" &
        v.name.s & "': previous type was: " & typeToString(v.typ) &
        "; new type is: " & typeToString(typ))
  v.typ = typ

proc semVarOrLet(c: PContext, n: PNode, symkind: TSymKind): PNode =
  var b: PNode
  result = copyNode(n)
  var hasCompileTime = false
  for i in countup(0, sonsLen(n)-1):
    var a = n.sons[i]
    if c.config.cmd == cmdIdeTools: suggestStmt(c, a)
    if a.kind == nkCommentStmt: continue
    if a.kind notin {nkIdentDefs, nkVarTuple, nkConstDef}: illFormedAst(a, c.config)
    checkMinSonsLen(a, 3, c.config)
    var length = sonsLen(a)
    var typ: PType
    if a.sons[length-2].kind != nkEmpty:
      typ = semTypeNode(c, a.sons[length-2], nil)
    else:
      typ = nil
    var def: PNode = c.graph.emptyNode
    if a.sons[length-1].kind != nkEmpty:
      def = semExprWithType(c, a.sons[length-1], {efAllowDestructor})
      if def.typ.kind == tyTypeDesc and c.p.owner.kind != skMacro:
        # prevent the all too common 'var x = int' bug:
        localError(c.config, def.info, "'typedesc' metatype is not valid here; typed '=' instead of ':'?")
        def.typ = errorType(c)
      if typ != nil:
        if typ.isMetaType:
          def = inferWithMetatype(c, typ, def)
          typ = def.typ
        else:
          # BUGFIX: ``fitNode`` is needed here!
          # check type compatibility between def.typ and typ
          def = fitNode(c, typ, def, def.info)
          #changeType(def.skipConv, typ, check=true)
      else:
        typ = def.typ.skipTypes({tyStatic}).skipIntLit
        if typ.kind in tyUserTypeClasses and typ.isResolvedUserTypeClass:
          typ = typ.lastSon
        if hasEmpty(typ):
          localError(c.config, def.info, errCannotInferTypeOfTheLiteral %
                     ($typ.kind).substr(2).toLowerAscii)
        elif typ.kind == tyProc and tfUnresolved in typ.flags:
          localError(c.config, def.info, errProcHasNoConcreteType % def.renderTree)
    else:
      if symkind == skLet: localError(c.config, a.info, errLetNeedsInit)

    # this can only happen for errornous var statements:
    if typ == nil: continue
    typeAllowedCheck(c.config, a.info, typ, symkind, if c.matchedConcept != nil: {taConcept} else: {})
    liftTypeBoundOps(c, typ, a.info)
    var tup = skipTypes(typ, {tyGenericInst, tyAlias, tySink})
    if a.kind == nkVarTuple:
      if tup.kind != tyTuple:
        localError(c.config, a.info, errXExpected, "tuple")
      elif length-2 != sonsLen(tup):
        localError(c.config, a.info, errWrongNumberOfVariables)
      b = newNodeI(nkVarTuple, a.info)
      newSons(b, length)
      # keep type desc for doc generator
      # NOTE: at the moment this is always ast.emptyNode, see parser.nim
      b.sons[length-2] = a.sons[length-2]
      b.sons[length-1] = def
      addToVarSection(c, result, n, b)
    elif tup.kind == tyTuple and def.kind in {nkPar, nkTupleConstr} and
        a.kind == nkIdentDefs and a.len > 3:
      message(c.config, a.info, warnEachIdentIsTuple)

    for j in countup(0, length-3):
      if a[j].kind == nkDotExpr:
        fillPartialObject(c, a[j],
          if a.kind != nkVarTuple: typ else: tup.sons[j])
        addToVarSection(c, result, n, a)
        continue
      var v = semIdentDef(c, a.sons[j], symkind)
      if sfGenSym notin v.flags and not isDiscardUnderscore(v):
        addInterfaceDecl(c, v)
      when oKeepVariableNames:
        if c.inUnrolledContext > 0: v.flags.incl(sfShadowed)
        else:
          let shadowed = findShadowedVar(c, v)
          if shadowed != nil:
            shadowed.flags.incl(sfShadowed)
            if shadowed.kind == skResult and sfGenSym notin v.flags:
              message(c.config, a.info, warnResultShadowed)
            # a shadowed variable is an error unless it appears on the right
            # side of the '=':
            if warnShadowIdent in c.config.notes and not identWithin(def, v.name):
              message(c.config, a.info, warnShadowIdent, v.name.s)
      if a.kind != nkVarTuple:
        if def.kind != nkEmpty:
          # this is needed for the evaluation pass and for the guard checking:
          v.ast = def
          if sfThread in v.flags: localError(c.config, def.info, errThreadvarCannotInit)
        setVarType(c, v, typ)
        b = newNodeI(nkIdentDefs, a.info)
        if importantComments(c.config):
          # keep documentation information:
          b.comment = a.comment
        addSon(b, newSymNode(v))
        # keep type desc for doc generator, but only if the user explicitly
        # added it
        if a.sons[length-2].kind != nkEmpty:
          addSon(b, newNodeIT(nkType, a.info, typ))
        else:
          addSon(b, a.sons[length-2])
        addSon(b, copyTree(def))
        addToVarSection(c, result, n, b)
      else:
        if def.kind in {nkPar, nkTupleConstr}: v.ast = def[j]
        # bug #7663, for 'nim check' this can be a non-tuple:
        if tup.kind == tyTuple: setVarType(c, v, tup.sons[j])
        else: v.typ = tup
        b.sons[j] = newSymNode(v)
      checkNilable(c, v)
      if sfCompileTime in v.flags: hasCompileTime = true
      if v.flags * {sfGlobal, sfThread} == {sfGlobal}:
        message(c.config, v.info, hintGlobalVar)
  if hasCompileTime:
    vm.setupCompileTimeVar(c.module, c.graph, result)
    # handled by the VM codegen:
    #c.graph.recordStmt(c.graph, c.module, result)

proc semConst(c: PContext, n: PNode): PNode =
  result = copyNode(n)
  for i in countup(0, sonsLen(n) - 1):
    var a = n.sons[i]
    if c.config.cmd == cmdIdeTools: suggestStmt(c, a)
    if a.kind == nkCommentStmt: continue
    if a.kind != nkConstDef: illFormedAst(a, c.config)
    checkSonsLen(a, 3, c.config)
    var v = semIdentDef(c, a.sons[0], skConst)
    var typ: PType = nil
    if a.sons[1].kind != nkEmpty: typ = semTypeNode(c, a.sons[1], nil)

    var def = semConstExpr(c, a.sons[2])
    if def == nil:
      localError(c.config, a.sons[2].info, errConstExprExpected)
      continue
    # check type compatibility between def.typ and typ:
    if typ != nil:
      def = fitRemoveHiddenConv(c, typ, def)
    else:
      typ = def.typ
    if typ == nil:
      localError(c.config, a.sons[2].info, errConstExprExpected)
      continue
    if typeAllowed(typ, skConst) != nil and def.kind != nkNilLit:
      localError(c.config, a.info, "invalid type for const: " & typeToString(typ))
      continue
    setVarType(c, v, typ)
    v.ast = def               # no need to copy
    if sfGenSym notin v.flags: addInterfaceDecl(c, v)
    var b = newNodeI(nkConstDef, a.info)
    if importantComments(c.config): b.comment = a.comment
    addSon(b, newSymNode(v))
    addSon(b, a.sons[1])
    addSon(b, copyTree(def))
    addSon(result, b)

include semfields

proc addForVarDecl(c: PContext, v: PSym) =
  if warnShadowIdent in c.config.notes:
    let shadowed = findShadowedVar(c, v)
    if shadowed != nil:
      # XXX should we do this here?
      #shadowed.flags.incl(sfShadowed)
      message(c.config, v.info, warnShadowIdent, v.name.s)
  addDecl(c, v)

proc symForVar(c: PContext, n: PNode): PSym =
  let m = if n.kind == nkPragmaExpr: n.sons[0] else: n
  result = newSymG(skForVar, m, c)
  styleCheckDef(c.config, result)
  if n.kind == nkPragmaExpr:
    pragma(c, result, n.sons[1], forVarPragmas)

proc semForVars(c: PContext, n: PNode): PNode =
  result = n
  var length = sonsLen(n)
  let iterBase = n.sons[length-2].typ
  var iter = skipTypes(iterBase, {tyGenericInst, tyAlias, tySink})
  # length == 3 means that there is one for loop variable
  # and thus no tuple unpacking:
  if iter.kind != tyTuple or length == 3:
    if length == 3:
      var v = symForVar(c, n.sons[0])
      if getCurrOwner(c).kind == skModule: incl(v.flags, sfGlobal)
      # BUGFIX: don't use `iter` here as that would strip away
      # the ``tyGenericInst``! See ``tests/compile/tgeneric.nim``
      # for an example:
      v.typ = iterBase
      n.sons[0] = newSymNode(v)
      if sfGenSym notin v.flags: addForVarDecl(c, v)
    else:
      localError(c.config, n.info, errWrongNumberOfVariables)
  elif length-2 != sonsLen(iter):
    localError(c.config, n.info, errWrongNumberOfVariables)
  else:
    for i in countup(0, length - 3):
      var v = symForVar(c, n.sons[i])
      if getCurrOwner(c).kind == skModule: incl(v.flags, sfGlobal)
      v.typ = iter.sons[i]
      n.sons[i] = newSymNode(v)
      if sfGenSym notin v.flags and not isDiscardUnderscore(v):
        addForVarDecl(c, v)
  inc(c.p.nestedLoopCounter)
  openScope(c)
  n.sons[length-1] = semExprBranch(c, n.sons[length-1])
  closeScope(c)
  dec(c.p.nestedLoopCounter)

proc implicitIterator(c: PContext, it: string, arg: PNode): PNode =
  result = newNodeI(nkCall, arg.info)
  result.add(newIdentNode(getIdent(c.cache, it), arg.info))
  if arg.typ != nil and arg.typ.kind in {tyVar, tyLent}:
    result.add newDeref(arg)
  else:
    result.add arg
  result = semExprNoDeref(c, result, {efWantIterator})

proc isTrivalStmtExpr(n: PNode): bool =
  for i in 0 .. n.len-2:
    if n[i].kind notin {nkEmpty, nkCommentStmt}:
      return false
  result = true

proc handleStmtMacro(c: PContext; n, selector: PNode; magicType: string): PNode =
  if selector.kind in nkCallKinds:
    # we transform
    # n := for a, b, c in m(x, y, z): Y
    # to
    # m(n)
    let maType = magicsys.getCompilerProc(c.graph, magicType)
    if maType == nil: return

    let headSymbol = selector[0]
    var o: TOverloadIter
    var match: PSym = nil
    var symx = initOverloadIter(o, c, headSymbol)
    while symx != nil:
      if symx.kind in {skTemplate, skMacro}:
        if symx.typ.len == 2 and symx.typ[1] == maType.typ:
          if match == nil:
            match = symx
          else:
            localError(c.config, n.info, errAmbiguousCallXYZ % [
              getProcHeader(c.config, match),
              getProcHeader(c.config, symx), $selector])
      symx = nextOverloadIter(o, c, headSymbol)

    if match == nil: return
    var callExpr = newNodeI(nkCall, n.info)
    callExpr.add newSymNode(match)
    callExpr.add n
    case match.kind
    of skMacro: result = semMacroExpr(c, callExpr, callExpr, match, {})
    of skTemplate: result = semTemplateExpr(c, callExpr, match, {})
    else: result = nil

proc handleForLoopMacro(c: PContext; n: PNode): PNode =
  result = handleStmtMacro(c, n, n[^2], "ForLoopStmt")

proc handleCaseStmtMacro(c: PContext; n: PNode): PNode =
  # n[0] has been sem'checked and has a type. We use this to resolve
  # 'match(n[0])' but then we pass 'n' to the 'match' macro. This seems to
  # be the best solution.
  var toResolve = newNodeI(nkCall, n.info)
  toResolve.add newIdentNode(getIdent(c.cache, "match"), n.info)
  toResolve.add n[0]

  var errors: CandidateErrors
  var r = resolveOverloads(c, toResolve, toResolve, {skTemplate, skMacro}, {},
                           errors, false)
  if r.state == csMatch:
    var match = r.calleeSym
    markUsed(c.config, n[0].info, match, c.graph.usageSym)
    styleCheckUse(n[0].info, match)

    # but pass 'n' to the 'match' macro, not 'n[0]':
    r.call.sons[1] = n
    let toExpand = semResolvedCall(c, r, r.call, {})
    case match.kind
    of skMacro: result = semMacroExpr(c, toExpand, toExpand, match, {})
    of skTemplate: result = semTemplateExpr(c, toExpand, match, {})
    else: result = nil
  # this would be the perfectly consistent solution with 'for loop macros',
  # but it kinda sucks for pattern matching as the matcher is not attached to
  # a type then:
  when false:
    result = handleStmtMacro(c, n, n[0], "CaseStmt")

proc semFor(c: PContext, n: PNode): PNode =
  checkMinSonsLen(n, 3, c.config)
  var length = sonsLen(n)
  if forLoopMacros in c.features:
    result = handleForLoopMacro(c, n)
    if result != nil: return result
  openScope(c)
  result = n
  n.sons[length-2] = semExprNoDeref(c, n.sons[length-2], {efWantIterator})
  var call = n.sons[length-2]
  if call.kind == nkStmtListExpr and isTrivalStmtExpr(call):
    call = call.lastSon
    n.sons[length-2] = call
  let isCallExpr = call.kind in nkCallKinds
  if isCallExpr and call[0].kind == nkSym and
      call[0].sym.magic in {mFields, mFieldPairs, mOmpParFor}:
    if call.sons[0].sym.magic == mOmpParFor:
      result = semForVars(c, n)
      result.kind = nkParForStmt
    else:
      result = semForFields(c, n, call.sons[0].sym.magic)
  elif isCallExpr and call.sons[0].typ.callConv == ccClosure and
      tfIterator in call.sons[0].typ.flags:
    # first class iterator:
    result = semForVars(c, n)
  elif not isCallExpr or call.sons[0].kind != nkSym or
      call.sons[0].sym.kind != skIterator:
    if length == 3:
      n.sons[length-2] = implicitIterator(c, "items", n.sons[length-2])
    elif length == 4:
      n.sons[length-2] = implicitIterator(c, "pairs", n.sons[length-2])
    else:
      localError(c.config, n.sons[length-2].info, "iterator within for loop context expected")
    result = semForVars(c, n)
  else:
    result = semForVars(c, n)
  # propagate any enforced VoidContext:
<<<<<<< HEAD
  let bodyType = n.sons[length-1].typ
  if bodyType == enforceVoidContext or isEmptyType(bodyType):
    result.typ = bodyType
  else:
    # if the body of a for loop is of type 'T', the
    # loop's type is 'iterator (): T'
    proc createForLoopExpr(c: PContext; t: PType; info: TLineInfo): PType {.nimcall.} =
      result = newType(tyGenericInvocation, c.module)
      addSonSkipIntLit(result, magicsys.getCompilerProc("ForLoopExpr").typ)
      addSonSkipIntLit(result, t)
      result = instGenericContainer(c, info, result, allowMetaTypes = false)
    result.typ = createForLoopExpr(c, bodyType, result.info)
=======
  if n.sons[length-1].typ == c.enforceVoidContext:
    result.typ = c.enforceVoidContext
>>>>>>> af949465
  closeScope(c)

proc semCase(c: PContext, n: PNode): PNode =
  result = n
  checkMinSonsLen(n, 2, c.config)
  openScope(c)
  n.sons[0] = semExprWithType(c, n.sons[0])
  var chckCovered = false
  var covered: BiggestInt = 0
  var typ = commonTypeBegin
  var hasElse = false
  let caseTyp = skipTypes(n.sons[0].typ, abstractVarRange-{tyTypeDesc})
  case caseTyp.kind
  of tyInt..tyInt64, tyChar, tyEnum, tyUInt..tyUInt32, tyBool:
    chckCovered = true
  of tyFloat..tyFloat128, tyString, tyError:
    discard
  else:
    if caseStmtMacros in c.features:
      result = handleCaseStmtMacro(c, n)
      if result != nil: return result

    localError(c.config, n.info, errSelectorMustBeOfCertainTypes)
    return
  for i in countup(1, sonsLen(n) - 1):
    var x = n.sons[i]
    when defined(nimsuggest):
      if c.config.ideCmd == ideSug and exactEquals(c.config.m.trackPos, x.info) and caseTyp.kind == tyEnum:
        suggestEnum(c, x, caseTyp)
    case x.kind
    of nkOfBranch:
      checkMinSonsLen(x, 2, c.config)
      semCaseBranch(c, n, x, i, covered)
      var last = sonsLen(x)-1
      x.sons[last] = semExprBranchScope(c, x.sons[last])
      typ = commonType(typ, x.sons[last])
    of nkElifBranch:
      chckCovered = false
      checkSonsLen(x, 2, c.config)
      openScope(c)
      x.sons[0] = forceBool(c, semExprWithType(c, x.sons[0]))
      x.sons[1] = semExprBranch(c, x.sons[1])
      typ = commonType(typ, x.sons[1])
      closeScope(c)
    of nkElse:
      chckCovered = false
      checkSonsLen(x, 1, c.config)
      x.sons[0] = semExprBranchScope(c, x.sons[0])
      typ = commonType(typ, x.sons[0])
      hasElse = true
    else:
      illFormedAst(x, c.config)
  if chckCovered:
    if covered == toCover(c, n.sons[0].typ):
      hasElse = true
    else:
      localError(c.config, n.info, "not all cases are covered")
  closeScope(c)
  if isEmptyType(typ) or typ.kind in {tyNil, tyExpr} or not hasElse:
    for i in 1..n.len-1: discardCheck(c, n.sons[i].lastSon)
    # propagate any enforced VoidContext:
    if typ == c.enforceVoidContext:
      result.typ = c.enforceVoidContext
  else:
    for i in 1..n.len-1:
      var it = n.sons[i]
      let j = it.len-1
      if not endsInNoReturn(it.sons[j]):
        it.sons[j] = fitNode(c, typ, it.sons[j], it.sons[j].info)
    result.typ = typ

proc semRaise(c: PContext, n: PNode): PNode =
  result = n
  checkSonsLen(n, 1, c.config)
  if n[0].kind != nkEmpty:
    n[0] = semExprWithType(c, n[0])
    let typ = n[0].typ
    if not isImportedException(typ, c.config):
      if typ.kind != tyRef or typ.lastSon.kind != tyObject:
        localError(c.config, n.info, errExprCannotBeRaised)
      if typ.len > 0 and not isException(typ.lastSon):
        localError(c.config, n.info, "raised object of type $1 does not inherit from Exception",
                          [typeToString(typ)])

proc addGenericParamListToScope(c: PContext, n: PNode) =
  if n.kind != nkGenericParams: illFormedAst(n, c.config)
  for i in countup(0, sonsLen(n)-1):
    var a = n.sons[i]
    if a.kind == nkSym: addDecl(c, a.sym)
    else: illFormedAst(a, c.config)

proc typeSectionTypeName(c: PContext; n: PNode): PNode =
  if n.kind == nkPragmaExpr:
    if n.len == 0: illFormedAst(n, c.config)
    result = n.sons[0]
  else:
    result = n
  if result.kind != nkSym: illFormedAst(n, c.config)


proc typeSectionLeftSidePass(c: PContext, n: PNode) =
  # process the symbols on the left side for the whole type section, before
  # we even look at the type definitions on the right
  for i in countup(0, sonsLen(n) - 1):
    var a = n.sons[i]
    when defined(nimsuggest):
      if c.config.cmd == cmdIdeTools:
        inc c.inTypeContext
        suggestStmt(c, a)
        dec c.inTypeContext
    if a.kind == nkCommentStmt: continue
    if a.kind != nkTypeDef: illFormedAst(a, c.config)
    checkSonsLen(a, 3, c.config)
    let name = a.sons[0]
    var s: PSym
    if name.kind == nkDotExpr and a[2].kind == nkObjectTy:
      let pkgName = considerQuotedIdent(c, name[0])
      let typName = considerQuotedIdent(c, name[1])
      let pkg = c.graph.packageSyms.strTableGet(pkgName)
      if pkg.isNil or pkg.kind != skPackage:
        localError(c.config, name.info, "unknown package name: " & pkgName.s)
      else:
        let typsym = pkg.tab.strTableGet(typName)
        if typsym.isNil:
          s = semIdentDef(c, name[1], skType)
          s.typ = newTypeS(tyObject, c)
          s.typ.sym = s
          s.flags.incl sfForward
          pkg.tab.strTableAdd s
          addInterfaceDecl(c, s)
        elif typsym.kind == skType and sfForward in typsym.flags:
          s = typsym
          addInterfaceDecl(c, s)
        else:
          localError(c.config, name.info, typsym.name.s & " is not a type that can be forwarded")
          s = typsym
    else:
      s = semIdentDef(c, name, skType)
      s.typ = newTypeS(tyForward, c)
      s.typ.sym = s             # process pragmas:
      if name.kind == nkPragmaExpr:
        pragma(c, s, name.sons[1], typePragmas)
      if sfForward in s.flags:
        # check if the symbol already exists:
        let pkg = c.module.owner
        if not isTopLevel(c) or pkg.isNil:
          localError(c.config, name.info, "only top level types in a package can be 'package'")
        else:
          let typsym = pkg.tab.strTableGet(s.name)
          if typsym != nil:
            if sfForward notin typsym.flags or sfNoForward notin typsym.flags:
              typeCompleted(typsym)
              typsym.info = s.info
            else:
              localError(c.config, name.info, "cannot complete type '" & s.name.s & "' twice; " &
                      "previous type completion was here: " & c.config$typsym.info)
            s = typsym
      # add it here, so that recursive types are possible:
      if sfGenSym notin s.flags: addInterfaceDecl(c, s)

    if name.kind == nkPragmaExpr:
      a.sons[0].sons[0] = newSymNode(s)
    else:
      a.sons[0] = newSymNode(s)

proc checkCovariantParamsUsages(c: PContext; genericType: PType) =
  var body = genericType[^1]

  proc traverseSubTypes(c: PContext; t: PType): bool =
    template error(msg) = localError(c.config, genericType.sym.info, msg)
    result = false
    template subresult(r) =
      let sub = r
      result = result or sub

    case t.kind
    of tyGenericParam:
      t.flags.incl tfWeakCovariant
      return true
    of tyObject:
      for field in t.n:
        subresult traverseSubTypes(c, field.typ)
    of tyArray:
      return traverseSubTypes(c, t[1])
    of tyProc:
      for subType in t.sons:
        if subType != nil:
          subresult traverseSubTypes(c, subType)
      if result:
        error("non-invariant type param used in a proc type: " & $t)
    of tySequence:
      return traverseSubTypes(c, t[0])
    of tyGenericInvocation:
      let targetBody = t[0]
      for i in 1 ..< t.len:
        let param = t[i]
        if param.kind == tyGenericParam:
          if tfCovariant in param.flags:
            let formalFlags = targetBody[i-1].flags
            if tfCovariant notin formalFlags:
              error("covariant param '" & param.sym.name.s &
                    "' used in a non-covariant position")
            elif tfWeakCovariant in formalFlags:
              param.flags.incl tfWeakCovariant
            result = true
          elif tfContravariant in param.flags:
            let formalParam = targetBody[i-1].sym
            if tfContravariant notin formalParam.typ.flags:
              error("contravariant param '" & param.sym.name.s &
                    "' used in a non-contravariant position")
            result = true
        else:
          subresult traverseSubTypes(c, param)
    of tyAnd, tyOr, tyNot, tyStatic, tyBuiltInTypeClass, tyCompositeTypeClass:
      error("non-invariant type parameters cannot be used with types such '" & $t & "'")
    of tyUserTypeClass, tyUserTypeClassInst:
      error("non-invariant type parameters are not supported in concepts")
    of tyTuple:
      for fieldType in t.sons:
        subresult traverseSubTypes(c, fieldType)
    of tyPtr, tyRef, tyVar, tyLent:
      if t.base.kind == tyGenericParam: return true
      return traverseSubTypes(c, t.base)
    of tyDistinct, tyAlias, tySink:
      return traverseSubTypes(c, t.lastSon)
    of tyGenericInst:
      internalAssert c.config, false
    else:
      discard
  discard traverseSubTypes(c, body)

proc typeSectionRightSidePass(c: PContext, n: PNode) =
  for i in countup(0, sonsLen(n) - 1):
    var a = n.sons[i]
    if a.kind == nkCommentStmt: continue
    if a.kind != nkTypeDef: illFormedAst(a, c.config)
    checkSonsLen(a, 3, c.config)
    let name = typeSectionTypeName(c, a.sons[0])
    var s = name.sym
    if s.magic == mNone and a.sons[2].kind == nkEmpty:
      localError(c.config, a.info, errImplOfXexpected % s.name.s)
    if s.magic != mNone: processMagicType(c, s)
    if a.sons[1].kind != nkEmpty:
      # We have a generic type declaration here. In generic types,
      # symbol lookup needs to be done here.
      openScope(c)
      pushOwner(c, s)
      if s.magic == mNone: s.typ.kind = tyGenericBody
      # XXX for generic type aliases this is not correct! We need the
      # underlying Id really:
      #
      # type
      #   TGObj[T] = object
      #   TAlias[T] = TGObj[T]
      #
      s.typ.n = semGenericParamList(c, a.sons[1], s.typ)
      a.sons[1] = s.typ.n
      s.typ.size = -1 # could not be computed properly
      # we fill it out later. For magic generics like 'seq', it won't be filled
      # so we use tyNone instead of nil to not crash for strange conversions
      # like: mydata.seq
      rawAddSon(s.typ, newTypeS(tyNone, c))
      s.ast = a
      inc c.inGenericContext
      var body = semTypeNode(c, a.sons[2], nil)
      dec c.inGenericContext
      if body != nil:
        body.sym = s
        body.size = -1 # could not be computed properly
        s.typ.sons[sonsLen(s.typ) - 1] = body
        if tfCovariant in s.typ.flags:
          checkCovariantParamsUsages(c, s.typ)
          # XXX: This is a temporary limitation:
          # The codegen currently produces various failures with
          # generic imported types that have fields, but we need
          # the fields specified in order to detect weak covariance.
          # The proper solution is to teach the codegen how to handle
          # such types, because this would offer various interesting
          # possibilities such as instantiating C++ generic types with
          # garbage collected Nim types.
          if sfImportc in s.flags:
            var body = s.typ.lastSon
            if body.kind == tyObject:
              # erases all declared fields
              when defined(nimNoNilSeqs):
                body.n.sons = @[]
              else:
                body.n.sons = nil

      popOwner(c)
      closeScope(c)
    elif a.sons[2].kind != nkEmpty:
      # process the type's body:
      pushOwner(c, s)
      var t = semTypeNode(c, a.sons[2], s.typ)
      if s.typ == nil:
        s.typ = t
      elif t != s.typ and (s.typ == nil or s.typ.kind != tyAlias):
        # this can happen for e.g. tcan_alias_specialised_generic:
        assignType(s.typ, t)
        #debug s.typ
      s.ast = a
      popOwner(c)
    let aa = a.sons[2]
    if aa.kind in {nkRefTy, nkPtrTy} and aa.len == 1 and
       aa.sons[0].kind == nkObjectTy:
      # give anonymous object a dummy symbol:
      var st = s.typ
      if st.kind == tyGenericBody: st = st.lastSon
      internalAssert c.config, st.kind in {tyPtr, tyRef}
      internalAssert c.config, st.lastSon.sym == nil
      incl st.flags, tfRefsAnonObj
      let obj = newSym(skType, getIdent(c.cache, s.name.s & ":ObjectType"),
                              getCurrOwner(c), s.info)
      obj.typ = st.lastSon
      st.lastSon.sym = obj


proc checkForMetaFields(c: PContext; n: PNode) =
  template checkMeta(t) =
    if t != nil and t.isMetaType and tfGenericTypeParam notin t.flags:
      localError(c.config, n.info, errTIsNotAConcreteType % t.typeToString)

  if n.isNil: return
  case n.kind
  of nkRecList, nkRecCase:
    for s in n: checkForMetaFields(c, s)
  of nkOfBranch, nkElse:
    checkForMetaFields(c, n.lastSon)
  of nkSym:
    let t = n.sym.typ
    case t.kind
    of tySequence, tySet, tyArray, tyOpenArray, tyVar, tyLent, tyPtr, tyRef,
       tyProc, tyGenericInvocation, tyGenericInst, tyAlias, tySink:
      let start = ord(t.kind in {tyGenericInvocation, tyGenericInst})
      for i in start ..< t.len:
        checkMeta(t.sons[i])
    else:
      checkMeta(t)
  else:
    internalAssert c.config, false

proc typeSectionFinalPass(c: PContext, n: PNode) =
  for i in countup(0, sonsLen(n) - 1):
    var a = n.sons[i]
    if a.kind == nkCommentStmt: continue
    let name = typeSectionTypeName(c, a.sons[0])
    var s = name.sym
    # compute the type's size and check for illegal recursions:
    if a.sons[1].kind == nkEmpty:
      var x = a[2]
      while x.kind in {nkStmtList, nkStmtListExpr} and x.len > 0:
        x = x.lastSon
      if x.kind notin {nkObjectTy, nkDistinctTy, nkEnumTy, nkEmpty} and
          s.typ.kind notin {tyObject, tyEnum}:
        # type aliases are hard:
        var t = semTypeNode(c, x, nil)
        assert t != nil
        if s.typ != nil and s.typ.kind notin {tyAlias, tySink}:
          if t.kind in {tyProc, tyGenericInst} and not t.isMetaType:
            assignType(s.typ, t)
            s.typ.id = t.id
          elif t.kind in {tyObject, tyEnum, tyDistinct}:
            assert s.typ != nil
            assignType(s.typ, t)
            s.typ.id = t.id     # same id
      checkConstructedType(c.config, s.info, s.typ)
      if s.typ.kind in {tyObject, tyTuple} and not s.typ.n.isNil:
        checkForMetaFields(c, s.typ.n)
  instAllTypeBoundOp(c, n.info)


proc semAllTypeSections(c: PContext; n: PNode): PNode =
  proc gatherStmts(c: PContext; n: PNode; result: PNode) {.nimcall.} =
    case n.kind
    of nkIncludeStmt:
      for i in 0..<n.len:
        var f = checkModuleName(c.config, n.sons[i])
        if f != InvalidFileIDX:
          if containsOrIncl(c.includedFiles, f.int):
            localError(c.config, n.info, errRecursiveDependencyX % toFilename(c.config, f))
          else:
            let code = c.graph.includeFileCallback(c.graph, c.module, f)
            gatherStmts c, code, result
            excl(c.includedFiles, f.int)
    of nkStmtList:
      for i in 0 ..< n.len:
        gatherStmts(c, n.sons[i], result)
    of nkTypeSection:
      incl n.flags, nfSem
      typeSectionLeftSidePass(c, n)
      result.add n
    else:
      result.add n

  result = newNodeI(nkStmtList, n.info)
  gatherStmts(c, n, result)

  template rec(name) =
    for i in 0 ..< result.len:
      if result[i].kind == nkTypeSection:
        name(c, result[i])

  rec typeSectionRightSidePass
  rec typeSectionFinalPass
  when false:
    # too beautiful to delete:
    template rec(name; setbit=false) =
      proc `name rec`(c: PContext; n: PNode) {.nimcall.} =
        if n.kind == nkTypeSection:
          when setbit: incl n.flags, nfSem
          name(c, n)
        elif n.kind == nkStmtList:
          for i in 0 ..< n.len:
            `name rec`(c, n.sons[i])
      `name rec`(c, n)
    rec typeSectionLeftSidePass, true
    rec typeSectionRightSidePass
    rec typeSectionFinalPass

proc semTypeSection(c: PContext, n: PNode): PNode =
  ## Processes a type section. This must be done in separate passes, in order
  ## to allow the type definitions in the section to reference each other
  ## without regard for the order of their definitions.
  if sfNoForward notin c.module.flags or nfSem notin n.flags:
    inc c.inTypeContext
    typeSectionLeftSidePass(c, n)
    typeSectionRightSidePass(c, n)
    typeSectionFinalPass(c, n)
    dec c.inTypeContext
  result = n

proc semParamList(c: PContext, n, genericParams: PNode, s: PSym) =
  s.typ = semProcTypeNode(c, n, genericParams, nil, s.kind)
  if s.kind notin {skMacro, skTemplate}:
    if s.typ.sons[0] != nil and s.typ.sons[0].kind == tyStmt:
      localError(c.config, n.info, "invalid return type: 'stmt'")

proc addParams(c: PContext, n: PNode, kind: TSymKind) =
  for i in countup(1, sonsLen(n)-1):
    if n.sons[i].kind == nkSym: addParamOrResult(c, n.sons[i].sym, kind)
    else: illFormedAst(n, c.config)

proc semBorrow(c: PContext, n: PNode, s: PSym) =
  # search for the correct alias:
  var b = searchForBorrowProc(c, c.currentScope.parent, s)
  if b != nil:
    # store the alias:
    n.sons[bodyPos] = newSymNode(b)
  else:
    localError(c.config, n.info, errNoSymbolToBorrowFromFound)

proc addResult(c: PContext, t: PType, info: TLineInfo, owner: TSymKind) =
  if t != nil:
    var s = newSym(skResult, getIdent(c.cache, "result"), getCurrOwner(c), info)
    s.typ = t
    incl(s.flags, sfUsed)
    addParamOrResult(c, s, owner)
    c.p.resultSym = s

proc addResultNode(c: PContext, n: PNode) =
  if c.p.resultSym != nil: addSon(n, newSymNode(c.p.resultSym))

proc copyExcept(n: PNode, i: int): PNode =
  result = copyNode(n)
  for j in 0..<n.len:
    if j != i: result.add(n.sons[j])

proc lookupMacro(c: PContext, n: PNode): PSym =
  if n.kind == nkSym:
    result = n.sym
    if result.kind notin {skMacro, skTemplate}: result = nil
  else:
    result = searchInScopes(c, considerQuotedIdent(c, n), {skMacro, skTemplate})

proc semProcAnnotation(c: PContext, prc: PNode;
                       validPragmas: TSpecialWords): PNode =
  var n = prc.sons[pragmasPos]
  if n == nil or n.kind == nkEmpty: return
  for i in countup(0, n.len-1):
    var it = n.sons[i]
    var key = if it.kind in nkPragmaCallKinds and it.len >= 1: it.sons[0] else: it
    let m = lookupMacro(c, key)
    if m == nil:
      if key.kind == nkIdent and key.ident.id == ord(wDelegator):
        if considerQuotedIdent(c, prc.sons[namePos]).s == "()":
          prc.sons[namePos] = newIdentNode(c.cache.idDelegator, prc.info)
          prc.sons[pragmasPos] = copyExcept(n, i)
        else:
          localError(c.config, prc.info, "only a call operator can be a delegator")
      continue
    elif sfCustomPragma in m.flags:
      continue # semantic check for custom pragma happens later in semProcAux

    # we transform ``proc p {.m, rest.}`` into ``m(do: proc p {.rest.})`` and
    # let the semantic checker deal with it:
    var x = newNodeI(nkCall, n.info)
    x.add(newSymNode(m))
    prc.sons[pragmasPos] = copyExcept(n, i)
    if prc[pragmasPos].kind != nkEmpty and prc[pragmasPos].len == 0:
      prc.sons[pragmasPos] = c.graph.emptyNode

    if it.kind in nkPragmaCallKinds and it.len > 1:
      # pass pragma arguments to the macro too:
      for i in 1..<it.len:
        x.add(it.sons[i])
    x.add(prc)

    # recursion assures that this works for multiple macro annotations too:
    result = semExpr(c, x)
    # since a proc annotation can set pragmas, we process these here again.
    # This is required for SqueakNim-like export pragmas.
    if result.kind in procDefs and result[namePos].kind == nkSym and
        result[pragmasPos].kind != nkEmpty:
      pragma(c, result[namePos].sym, result[pragmasPos], validPragmas)
    return

proc setGenericParamsMisc(c: PContext; n: PNode): PNode =
  let orig = n.sons[genericParamsPos]
  # we keep the original params around for better error messages, see
  # issue https://github.com/nim-lang/Nim/issues/1713
  result = semGenericParamList(c, orig)
  if n.sons[miscPos].kind == nkEmpty:
    n.sons[miscPos] = newTree(nkBracket, c.graph.emptyNode, orig)
  else:
    n.sons[miscPos].sons[1] = orig
  n.sons[genericParamsPos] = result

proc semLambda(c: PContext, n: PNode, flags: TExprFlags): PNode =
  # XXX semProcAux should be good enough for this now, we will eventually
  # remove semLambda
  result = semProcAnnotation(c, n, lambdaPragmas)
  if result != nil: return result
  result = n
  checkSonsLen(n, bodyPos + 1, c.config)
  var s: PSym
  if n[namePos].kind != nkSym:
    s = newSym(skProc, c.cache.idAnon, getCurrOwner(c), n.info)
    s.ast = n
    n.sons[namePos] = newSymNode(s)
  else:
    s = n[namePos].sym
  pushOwner(c, s)
  openScope(c)
  var gp: PNode
  if n.sons[genericParamsPos].kind != nkEmpty:
    gp = setGenericParamsMisc(c, n)
  else:
    gp = newNodeI(nkGenericParams, n.info)

  if n.sons[paramsPos].kind != nkEmpty:
    semParamList(c, n.sons[paramsPos], gp, s)
    # paramsTypeCheck(c, s.typ)
    if sonsLen(gp) > 0 and n.sons[genericParamsPos].kind == nkEmpty:
      # we have a list of implicit type parameters:
      n.sons[genericParamsPos] = gp
  else:
    s.typ = newProcType(c, n.info)
  if n.sons[pragmasPos].kind != nkEmpty:
    pragma(c, s, n.sons[pragmasPos], lambdaPragmas)
  s.options = c.config.options
  if n.sons[bodyPos].kind != nkEmpty:
    if sfImportc in s.flags:
      localError(c.config, n.sons[bodyPos].info, errImplOfXNotAllowed % s.name.s)
    #if efDetermineType notin flags:
    # XXX not good enough; see tnamedparamanonproc.nim
    if gp.len == 0 or (gp.len == 1 and tfRetType in gp[0].typ.flags):
      pushProcCon(c, s)
      addResult(c, s.typ.sons[0], n.info, skProc)
      addResultNode(c, n)
      let semBody = hloBody(c, semProcBody(c, n.sons[bodyPos]))
      n.sons[bodyPos] = transformBody(c.graph, c.module, semBody, s)
      popProcCon(c)
    elif efOperand notin flags:
      localError(c.config, n.info, errGenericLambdaNotAllowed)
    sideEffectsCheck(c, s)
  else:
    localError(c.config, n.info, errImplOfXexpected % s.name.s)
  closeScope(c)           # close scope for parameters
  popOwner(c)
  result.typ = s.typ

proc semInferredLambda(c: PContext, pt: TIdTable, n: PNode): PNode =
  var n = n

  let original = n.sons[namePos].sym
  let s = original #copySym(original, false)
  #incl(s.flags, sfFromGeneric)
  #s.owner = original

  n = replaceTypesInBody(c, pt, n, original)
  result = n
  s.ast = result
  n.sons[namePos].sym = s
  n.sons[genericParamsPos] = c.graph.emptyNode
  # for LL we need to avoid wrong aliasing
  let params = copyTree n.typ.n
  n.sons[paramsPos] = params
  s.typ = n.typ
  for i in 1..<params.len:
    if params[i].typ.kind in {tyTypeDesc, tyGenericParam,
                              tyFromExpr}+tyTypeClasses:
      localError(c.config, params[i].info, "cannot infer type of parameter: " &
                 params[i].sym.name.s)
    #params[i].sym.owner = s
  openScope(c)
  pushOwner(c, s)
  addParams(c, params, skProc)
  pushProcCon(c, s)
  addResult(c, n.typ.sons[0], n.info, skProc)
  addResultNode(c, n)
  let semBody = hloBody(c, semProcBody(c, n.sons[bodyPos]))
  n.sons[bodyPos] = transformBody(c.graph, c.module, semBody, s)
  popProcCon(c)
  popOwner(c)
  closeScope(c)

  # alternative variant (not quite working):
  # var prc = arg[0].sym
  # let inferred = c.semGenerateInstance(c, prc, m.bindings, arg.info)
  # result = inferred.ast
  # result.kind = arg.kind

proc activate(c: PContext, n: PNode) =
  # XXX: This proc is part of my plan for getting rid of
  # forward declarations. stay tuned.
  when false:
    # well for now it breaks code ...
    case n.kind
    of nkLambdaKinds:
      discard semLambda(c, n, {})
    of nkCallKinds:
      for i in 1 ..< n.len: activate(c, n[i])
    else:
      discard

proc maybeAddResult(c: PContext, s: PSym, n: PNode) =
  if s.typ.sons[0] != nil and not
      (s.kind == skIterator and s.typ.callConv != ccClosure):
    addResult(c, s.typ.sons[0], n.info, s.kind)
    addResultNode(c, n)

proc semOverride(c: PContext, s: PSym, n: PNode) =
  case s.name.s.normalize
  of "=destroy":
    let t = s.typ
    var noError = false
    if t.len == 2 and t.sons[0] == nil and t.sons[1].kind == tyVar:
      var obj = t.sons[1].sons[0]
      while true:
        incl(obj.flags, tfHasAsgn)
        if obj.kind in {tyGenericBody, tyGenericInst}: obj = obj.lastSon
        elif obj.kind == tyGenericInvocation: obj = obj.sons[0]
        else: break
      if obj.kind in {tyObject, tyDistinct, tySequence, tyString}:
        if obj.destructor.isNil:
          obj.destructor = s
        else:
          localError(c.config, n.info, errGenerated,
            "cannot bind another '" & s.name.s & "' to: " & typeToString(obj))
        noError = true
    if not noError and sfSystemModule notin s.owner.flags:
      localError(c.config, n.info, errGenerated,
        "signature for '" & s.name.s & "' must be proc[T: object](x: var T)")
    incl(s.flags, sfUsed)
  of "deepcopy", "=deepcopy":
    if s.typ.len == 2 and
        s.typ.sons[1].skipTypes(abstractInst).kind in {tyRef, tyPtr} and
        sameType(s.typ.sons[1], s.typ.sons[0]):
      # Note: we store the deepCopy in the base of the pointer to mitigate
      # the problem that pointers are structural types:
      var t = s.typ.sons[1].skipTypes(abstractInst).lastSon.skipTypes(abstractInst)
      while true:
        if t.kind == tyGenericBody: t = t.lastSon
        elif t.kind == tyGenericInvocation: t = t.sons[0]
        else: break
      if t.kind in {tyObject, tyDistinct, tyEnum, tySequence, tyString}:
        if t.deepCopy.isNil: t.deepCopy = s
        else:
          localError(c.config, n.info, errGenerated,
                     "cannot bind another 'deepCopy' to: " & typeToString(t))
      else:
        localError(c.config, n.info, errGenerated,
                   "cannot bind 'deepCopy' to: " & typeToString(t))
    else:
      localError(c.config, n.info, errGenerated,
                 "signature for 'deepCopy' must be proc[T: ptr|ref](x: T): T")
    incl(s.flags, sfUsed)
  of "=", "=sink":
    if s.magic == mAsgn: return
    incl(s.flags, sfUsed)
    let t = s.typ
    if t.len == 3 and t.sons[0] == nil and t.sons[1].kind == tyVar:
      var obj = t.sons[1].sons[0]
      while true:
        incl(obj.flags, tfHasAsgn)
        if obj.kind == tyGenericBody: obj = obj.lastSon
        elif obj.kind == tyGenericInvocation: obj = obj.sons[0]
        else: break
      var objB = t.sons[2]
      while true:
        if objB.kind == tyGenericBody: objB = objB.lastSon
        elif objB.kind in {tyGenericInvocation, tyGenericInst}:
          objB = objB.sons[0]
        else: break
      if obj.kind in {tyObject, tyDistinct, tySequence, tyString} and sameType(obj, objB):
        let opr = if s.name.s == "=": addr(obj.assignment) else: addr(obj.sink)
        if opr[].isNil:
          opr[] = s
        else:
          localError(c.config, n.info, errGenerated,
                     "cannot bind another '" & s.name.s & "' to: " & typeToString(obj))
        return
    if sfSystemModule notin s.owner.flags:
      localError(c.config, n.info, errGenerated,
                "signature for '" & s.name.s & "' must be proc[T: object](x: var T; y: T)")
  else:
    if sfOverriden in s.flags:
      localError(c.config, n.info, errGenerated,
                 "'destroy' or 'deepCopy' expected for 'override'")

proc cursorInProcAux(conf: ConfigRef; n: PNode): bool =
  if inCheckpoint(n.info, conf.m.trackPos) != cpNone: return true
  for i in 0..<n.safeLen:
    if cursorInProcAux(conf, n[i]): return true

proc cursorInProc(conf: ConfigRef; n: PNode): bool =
  if n.info.fileIndex == conf.m.trackPos.fileIndex:
    result = cursorInProcAux(conf, n)

type
  TProcCompilationSteps = enum
    stepRegisterSymbol,
    stepDetermineType,

proc hasObjParam(s: PSym): bool =
  var t = s.typ
  for col in countup(1, sonsLen(t)-1):
    if skipTypes(t.sons[col], skipPtrs).kind == tyObject:
      return true

proc finishMethod(c: PContext, s: PSym) =
  if hasObjParam(s):
    methodDef(c.graph, s, false)

proc semMethodPrototype(c: PContext; s: PSym; n: PNode) =
  if isGenericRoutine(s):
    let tt = s.typ
    var foundObj = false
    # we start at 1 for now so that tparsecombnum continues to compile.
    # XXX Revisit this problem later.
    for col in countup(1, sonsLen(tt)-1):
      let t = tt.sons[col]
      if t != nil and t.kind == tyGenericInvocation:
        var x = skipTypes(t.sons[0], {tyVar, tyLent, tyPtr, tyRef, tyGenericInst,
                                      tyGenericInvocation, tyGenericBody,
                                      tyAlias, tySink})
        if x.kind == tyObject and t.len-1 == n.sons[genericParamsPos].len:
          foundObj = true
          x.methods.safeAdd((col,s))
    if not foundObj:
      message(c.config, n.info, warnDeprecated, "generic method not attachable to object type")
  else:
    # why check for the body? bug #2400 has none. Checking for sfForward makes
    # no sense either.
    # and result.sons[bodyPos].kind != nkEmpty:
    if hasObjParam(s):
      methodDef(c.graph, s, fromCache=false)
    else:
      localError(c.config, n.info, "'method' needs a parameter that has an object type")

proc semProcAux(c: PContext, n: PNode, kind: TSymKind,
                validPragmas: TSpecialWords,
                phase = stepRegisterSymbol): PNode =
  result = semProcAnnotation(c, n, validPragmas)
  if result != nil: return result
  result = n
  checkSonsLen(n, bodyPos + 1, c.config)
  var s: PSym
  var typeIsDetermined = false
  var isAnon = false
  if n[namePos].kind != nkSym:
    assert phase == stepRegisterSymbol

    if n[namePos].kind == nkEmpty:
      s = newSym(kind, c.cache.idAnon, getCurrOwner(c), n.info)
      incl(s.flags, sfUsed)
      isAnon = true
    else:
      s = semIdentDef(c, n.sons[0], kind)
    n.sons[namePos] = newSymNode(s)
    s.ast = n
    #s.scope = c.currentScope
    when false:
      # disable for now
      if sfNoForward in c.module.flags and
         sfSystemModule notin c.module.flags:
        addInterfaceOverloadableSymAt(c, c.currentScope, s)
        s.flags.incl sfForward
        return
  else:
    s = n[namePos].sym
    s.owner = getCurrOwner(c)
    typeIsDetermined = s.typ == nil
    s.ast = n
    #s.scope = c.currentScope

  s.options = c.config.options

  # before compiling the proc body, set as current the scope
  # where the proc was declared
  let oldScope = c.currentScope
  #c.currentScope = s.scope
  pushOwner(c, s)
  openScope(c)
  var gp: PNode
  if n.sons[genericParamsPos].kind != nkEmpty:
    gp = setGenericParamsMisc(c, n)
  else:
    gp = newNodeI(nkGenericParams, n.info)
  # process parameters:
  if n.sons[paramsPos].kind != nkEmpty:
    semParamList(c, n.sons[paramsPos], gp, s)
    if sonsLen(gp) > 0:
      if n.sons[genericParamsPos].kind == nkEmpty:
        # we have a list of implicit type parameters:
        n.sons[genericParamsPos] = gp
        # check for semantics again:
        # semParamList(c, n.sons[ParamsPos], nil, s)
  else:
    s.typ = newProcType(c, n.info)
  if tfTriggersCompileTime in s.typ.flags: incl(s.flags, sfCompileTime)
  if n.sons[patternPos].kind != nkEmpty:
    n.sons[patternPos] = semPattern(c, n.sons[patternPos])
  if s.kind == skIterator:
    s.typ.flags.incl(tfIterator)
  elif s.kind == skFunc:
    incl(s.flags, sfNoSideEffect)
    incl(s.typ.flags, tfNoSideEffect)
  var proto = searchForProc(c, oldScope, s)
  if proto == nil or isAnon:
    if s.kind == skIterator:
      if s.typ.callConv != ccClosure:
        s.typ.callConv = if isAnon: ccClosure else: ccInline
    else:
      s.typ.callConv = lastOptionEntry(c).defaultCC
    # add it here, so that recursive procs are possible:
    if sfGenSym in s.flags: discard
    elif kind in OverloadableSyms:
      if not typeIsDetermined:
        addInterfaceOverloadableSymAt(c, oldScope, s)
    else:
      if not typeIsDetermined:
        addInterfaceDeclAt(c, oldScope, s)
    if n.sons[pragmasPos].kind != nkEmpty:
      pragma(c, s, n.sons[pragmasPos], validPragmas)
    else:
      implicitPragmas(c, s, n, validPragmas)
  else:
    if n.sons[pragmasPos].kind != nkEmpty:
      pragma(c, s, n.sons[pragmasPos], validPragmas)
      # To ease macro generation that produce forwarded .async procs we now
      # allow a bit redudancy in the pragma declarations. The rule is
      # a prototype's pragma list must be a superset of the current pragma
      # list.
      # XXX This needs more checks eventually, for example that external
      # linking names do agree:
      if proto.typ.callConv != s.typ.callConv or proto.typ.flags < s.typ.flags:
        localError(c.config, n.sons[pragmasPos].info, errPragmaOnlyInHeaderOfProcX %
          ("'" & proto.name.s & "' from " & c.config$proto.info))
    if sfForward notin proto.flags and proto.magic == mNone:
      wrongRedefinition(c, n.info, proto.name.s)
    excl(proto.flags, sfForward)
    closeScope(c)         # close scope with wrong parameter symbols
    openScope(c)          # open scope for old (correct) parameter symbols
    if proto.ast.sons[genericParamsPos].kind != nkEmpty:
      addGenericParamListToScope(c, proto.ast.sons[genericParamsPos])
    addParams(c, proto.typ.n, proto.kind)
    proto.info = s.info       # more accurate line information
    s.typ = proto.typ
    proto.options = s.options
    s = proto
    n.sons[genericParamsPos] = proto.ast.sons[genericParamsPos]
    n.sons[paramsPos] = proto.ast.sons[paramsPos]
    n.sons[pragmasPos] = proto.ast.sons[pragmasPos]
    if n.sons[namePos].kind != nkSym: internalError(c.config, n.info, "semProcAux")
    n.sons[namePos].sym = proto
    if importantComments(c.config) and proto.ast.comment.len > 0:
      n.comment = proto.ast.comment
    proto.ast = n             # needed for code generation
    popOwner(c)
    pushOwner(c, s)

  if sfOverriden in s.flags or s.name.s[0] == '=': semOverride(c, s, n)
  if s.name.s[0] in {'.', '('}:
    if s.name.s in [".", ".()", ".="] and {destructor, dotOperators} * c.features == {}:
      localError(c.config, n.info, "the overloaded " & s.name.s &
        " operator has to be enabled with {.experimental: \"dotOperators\".}")
    elif s.name.s == "()" and callOperator notin c.features:
      localError(c.config, n.info, "the overloaded " & s.name.s &
        " operator has to be enabled with {.experimental: \"callOperator\".}")

  if n.sons[bodyPos].kind != nkEmpty:
    # for DLL generation it is annoying to check for sfImportc!
    if sfBorrow in s.flags:
      localError(c.config, n.sons[bodyPos].info, errImplOfXNotAllowed % s.name.s)
    let usePseudoGenerics = kind in {skMacro, skTemplate}
    # Macros and Templates can have generic parameters, but they are
    # only used for overload resolution (there is no instantiation of
    # the symbol, so we must process the body now)
    if not usePseudoGenerics and c.config.ideCmd in {ideSug, ideCon} and not
        cursorInProc(c.config, n.sons[bodyPos]):
      discard "speed up nimsuggest"
      if s.kind == skMethod: semMethodPrototype(c, s, n)
    else:
      pushProcCon(c, s)
      if n.sons[genericParamsPos].kind == nkEmpty or usePseudoGenerics:
        if not usePseudoGenerics: paramsTypeCheck(c, s.typ)

        c.p.wasForwarded = proto != nil
        maybeAddResult(c, s, n)
        if s.kind == skMethod: semMethodPrototype(c, s, n)

        if lfDynamicLib notin s.loc.flags:
          # no semantic checking for importc:
          let semBody = hloBody(c, semProcBody(c, n.sons[bodyPos]))
          # unfortunately we cannot skip this step when in 'system.compiles'
          # context as it may even be evaluated in 'system.compiles':
          n.sons[bodyPos] = transformBody(c.graph, c.module, semBody, s)
      else:
        if s.typ.sons[0] != nil and kind != skIterator:
          addDecl(c, newSym(skUnknown, getIdent(c.cache, "result"), nil, n.info))

        openScope(c)
        n.sons[bodyPos] = semGenericStmt(c, n.sons[bodyPos])
        closeScope(c)
        if s.magic == mNone:
          fixupInstantiatedSymbols(c, s)
        if s.kind == skMethod: semMethodPrototype(c, s, n)
      if sfImportc in s.flags:
        # so we just ignore the body after semantic checking for importc:
        n.sons[bodyPos] = c.graph.emptyNode
      popProcCon(c)
  else:
    if s.kind == skMethod: semMethodPrototype(c, s, n)
    if proto != nil: localError(c.config, n.info, errImplOfXexpected % proto.name.s)
    if {sfImportc, sfBorrow} * s.flags == {} and s.magic == mNone:
      incl(s.flags, sfForward)
    elif sfBorrow in s.flags: semBorrow(c, n, s)
  sideEffectsCheck(c, s)
  closeScope(c)           # close scope for parameters
  # c.currentScope = oldScope
  popOwner(c)
  if n.sons[patternPos].kind != nkEmpty:
    c.patterns.add(s)
  if isAnon:
    n.kind = nkLambda
    result.typ = s.typ
  if isTopLevel(c) and s.kind != skIterator and
      s.typ.callConv == ccClosure:
    localError(c.config, s.info, "'.closure' calling convention for top level routines is invalid")

proc determineType(c: PContext, s: PSym) =
  if s.typ != nil: return
  #if s.magic != mNone: return
  #if s.ast.isNil: return
  discard semProcAux(c, s.ast, s.kind, {}, stepDetermineType)

proc semIterator(c: PContext, n: PNode): PNode =
  # gensym'ed iterator?
  let isAnon = n[namePos].kind == nkEmpty
  if n[namePos].kind == nkSym:
    # gensym'ed iterators might need to become closure iterators:
    n[namePos].sym.owner = getCurrOwner(c)
    n[namePos].sym.kind = skIterator
  result = semProcAux(c, n, skIterator, iteratorPragmas)
  # bug #7093: if after a macro transformation we don't have an
  # nkIteratorDef aynmore, return. The iterator then might have been
  # sem'checked already. (Or not, if the macro skips it.)
  if result.kind != n.kind: return
  var s = result.sons[namePos].sym
  var t = s.typ
  if t.sons[0] == nil and s.typ.callConv != ccClosure:
    localError(c.config, n.info, "iterator needs a return type")
  if isAnon and s.typ.callConv == ccInline:
    localError(c.config, n.info, "inline iterators are not first-class / cannot be assigned to variables")
  # iterators are either 'inline' or 'closure'; for backwards compatibility,
  # we require first class iterators to be marked with 'closure' explicitly
  # -- at least for 0.9.2.
  if s.typ.callConv == ccClosure:
    incl(s.typ.flags, tfCapturesEnv)
  else:
    s.typ.callConv = ccInline
  if n.sons[bodyPos].kind == nkEmpty and s.magic == mNone:
    localError(c.config, n.info, errImplOfXexpected % s.name.s)

proc semProc(c: PContext, n: PNode): PNode =
  result = semProcAux(c, n, skProc, procPragmas)

proc semFunc(c: PContext, n: PNode): PNode =
  result = semProcAux(c, n, skFunc, procPragmas)

proc semMethod(c: PContext, n: PNode): PNode =
  if not isTopLevel(c): localError(c.config, n.info, errXOnlyAtModuleScope % "method")
  result = semProcAux(c, n, skMethod, methodPragmas)
  # macros can transform converters to nothing:
  if namePos >= result.safeLen: return result
  # bug #7093: if after a macro transformation we don't have an
  # nkIteratorDef aynmore, return. The iterator then might have been
  # sem'checked already. (Or not, if the macro skips it.)
  if result.kind != nkMethodDef: return
  var s = result.sons[namePos].sym
  # we need to fix the 'auto' return type for the dispatcher here (see tautonotgeneric
  # test case):
  let disp = getDispatcher(s)
  # auto return type?
  if disp != nil and disp.typ.sons[0] != nil and disp.typ.sons[0].kind == tyExpr:
    let ret = s.typ.sons[0]
    disp.typ.sons[0] = ret
    if disp.ast[resultPos].kind == nkSym:
      if isEmptyType(ret): disp.ast.sons[resultPos] = c.graph.emptyNode
      else: disp.ast[resultPos].sym.typ = ret

proc semConverterDef(c: PContext, n: PNode): PNode =
  if not isTopLevel(c): localError(c.config, n.info, errXOnlyAtModuleScope % "converter")
  checkSonsLen(n, bodyPos + 1, c.config)
  result = semProcAux(c, n, skConverter, converterPragmas)
  # macros can transform converters to nothing:
  if namePos >= result.safeLen: return result
  # bug #7093: if after a macro transformation we don't have an
  # nkIteratorDef aynmore, return. The iterator then might have been
  # sem'checked already. (Or not, if the macro skips it.)
  if result.kind != nkConverterDef: return
  var s = result.sons[namePos].sym
  var t = s.typ
  if t.sons[0] == nil: localError(c.config, n.info, errXNeedsReturnType % "converter")
  if sonsLen(t) != 2: localError(c.config, n.info, "a converter takes exactly one argument")
  addConverter(c, s)

proc semMacroDef(c: PContext, n: PNode): PNode =
  checkSonsLen(n, bodyPos + 1, c.config)
  result = semProcAux(c, n, skMacro, macroPragmas)
  # macros can transform macros to nothing:
  if namePos >= result.safeLen: return result
  # bug #7093: if after a macro transformation we don't have an
  # nkIteratorDef aynmore, return. The iterator then might have been
  # sem'checked already. (Or not, if the macro skips it.)
  if result.kind != nkMacroDef: return
  var s = result.sons[namePos].sym
  var t = s.typ
  var allUntyped = true
  for i in 1 .. t.n.len-1:
    let param = t.n.sons[i].sym
    if param.typ.kind != tyExpr: allUntyped = false
  if allUntyped: incl(s.flags, sfAllUntyped)
  if t.sons[0] == nil: localError(c.config, n.info, "macro needs a return type")
  if n.sons[bodyPos].kind == nkEmpty:
    localError(c.config, n.info, errImplOfXexpected % s.name.s)

proc evalInclude(c: PContext, n: PNode): PNode =
  result = newNodeI(nkStmtList, n.info)
  addSon(result, n)
  for i in countup(0, sonsLen(n) - 1):
    var f = checkModuleName(c.config, n.sons[i])
    if f != InvalidFileIDX:
      if containsOrIncl(c.includedFiles, f.int):
        localError(c.config, n.info, errRecursiveDependencyX % toFilename(c.config, f))
      else:
        addSon(result, semStmt(c, c.graph.includeFileCallback(c.graph, c.module, f)))
        excl(c.includedFiles, f.int)

proc setLine(n: PNode, info: TLineInfo) =
  for i in 0 ..< safeLen(n): setLine(n.sons[i], info)
  n.info = info

proc semPragmaBlock(c: PContext, n: PNode): PNode =
  let pragmaList = n.sons[0]
  pragma(c, nil, pragmaList, exprPragmas)
  result = semExpr(c, n.sons[1])
  n.sons[1] = result
  for i in 0 ..< pragmaList.len:
    case whichPragma(pragmaList.sons[i])
    of wLine: setLine(result, pragmaList.sons[i].info)
    of wLocks, wGcSafe:
      result = n
      result.typ = n.sons[1].typ
    of wNoRewrite:
      incl(result.flags, nfNoRewrite)
    else: discard

proc semStaticStmt(c: PContext, n: PNode): PNode =
  #echo "semStaticStmt"
  #writeStackTrace()
  inc c.inStaticContext
  openScope(c)
  let a = semStmt(c, n.sons[0])
  closeScope(c)
  dec c.inStaticContext
  n.sons[0] = a
  evalStaticStmt(c.module, c.graph, a, c.p.owner)
  when false:
    # for incremental replays, keep the AST as required for replays:
    result = n
  else:
    result = newNodeI(nkDiscardStmt, n.info, 1)
    result.sons[0] = c.graph.emptyNode

proc usesResult(n: PNode): bool =
  # nkStmtList(expr) properly propagates the void context,
  # so we don't need to process that all over again:
  if n.kind notin {nkStmtList, nkStmtListExpr,
                   nkMacroDef, nkTemplateDef} + procDefs:
    if isAtom(n):
      result = n.kind == nkSym and n.sym.kind == skResult
    elif n.kind == nkReturnStmt:
      result = true
    else:
      for c in n:
        if usesResult(c): return true

proc inferConceptStaticParam(c: PContext, inferred, n: PNode) =
  var typ = inferred.typ
  let res = semConstExpr(c, n)
  if not sameType(res.typ, typ.base):
    localError(c.config, n.info,
      "cannot infer the concept parameter '%s', due to a type mismatch. " &
      "attempt to equate '%s' and '%s'.",
      [inferred.renderTree, $res.typ, $typ.base])
  typ.n = res

proc semStmtList(c: PContext, n: PNode, flags: TExprFlags): PNode =
  # these must be last statements in a block:
  const
    LastBlockStmts = {nkRaiseStmt, nkReturnStmt, nkBreakStmt, nkContinueStmt}
  result = n
  result.kind = nkStmtList
  var length = sonsLen(n)
  var voidContext = false
  var last = length-1
  # by not allowing for nkCommentStmt etc. we ensure nkStmtListExpr actually
  # really *ends* in the expression that produces the type: The compiler now
  # relies on this fact and it's too much effort to change that. And arguably
  #  'R(); #comment' shouldn't produce R's type anyway.
  #while last > 0 and n.sons[last].kind in {nkPragma, nkCommentStmt,
  #                                         nkNilLit, nkEmpty}:
  #  dec last
  for i in countup(0, length - 1):
    var expr = semExpr(c, n.sons[i], flags)
    n.sons[i] = expr
    if c.matchedConcept != nil and expr.typ != nil and
        (nfFromTemplate notin n.flags or i != last):
      case expr.typ.kind
      of tyBool:
        if expr.kind == nkInfix and
            expr[0].kind == nkSym and
            expr[0].sym.name.s == "==":
          if expr[1].typ.isUnresolvedStatic:
            inferConceptStaticParam(c, expr[1], expr[2])
            continue
          elif expr[2].typ.isUnresolvedStatic:
            inferConceptStaticParam(c, expr[2], expr[1])
            continue

        let verdict = semConstExpr(c, n[i])
        if verdict.intVal == 0:
          localError(c.config, result.info, "concept predicate failed")
      of tyUnknown: continue
      else: discard
    if n.sons[i].typ == c.enforceVoidContext: #or usesResult(n.sons[i]):
      voidContext = true
      n.typ = c.enforceVoidContext
    if i == last and (length == 1 or efWantValue in flags):
      n.typ = n.sons[i].typ
      if not isEmptyType(n.typ): n.kind = nkStmtListExpr
    elif i != last or voidContext:
      discardCheck(c, n.sons[i])
    else:
      n.typ = n.sons[i].typ
      if not isEmptyType(n.typ): n.kind = nkStmtListExpr
    if n.sons[i].kind in LastBlockStmts or
        n.sons[i].kind in nkCallKinds and n.sons[i][0].kind == nkSym and
        sfNoReturn in n.sons[i][0].sym.flags:
      for j in countup(i + 1, length - 1):
        case n.sons[j].kind
        of nkPragma, nkCommentStmt, nkNilLit, nkEmpty, nkBlockExpr,
            nkBlockStmt, nkState: discard
        else: localError(c.config, n.sons[j].info, "unreachable statement after 'return'")
    else: discard

  if result.len == 1 and
     # concept bodies should be preserved as a stmt list:
     c.matchedConcept == nil and
     # also, don't make life complicated for macros.
     # they will always expect a proper stmtlist:
     nfBlockArg notin n.flags and
     result.sons[0].kind != nkDefer:
    result = result.sons[0]

  when defined(nimfix):
    if result.kind == nkCommentStmt and not result.comment.isNil and
        not (result.comment[0] == '#' and result.comment[1] == '#'):
      # it is an old-style comment statement: we replace it with 'discard ""':
      prettybase.replaceComment(result.info)

proc semStmt(c: PContext, n: PNode): PNode =
  # now: simply an alias:
  result = semExprNoType(c, n)<|MERGE_RESOLUTION|>--- conflicted
+++ resolved
@@ -722,23 +722,8 @@
   else:
     result = semForVars(c, n)
   # propagate any enforced VoidContext:
-<<<<<<< HEAD
-  let bodyType = n.sons[length-1].typ
-  if bodyType == enforceVoidContext or isEmptyType(bodyType):
-    result.typ = bodyType
-  else:
-    # if the body of a for loop is of type 'T', the
-    # loop's type is 'iterator (): T'
-    proc createForLoopExpr(c: PContext; t: PType; info: TLineInfo): PType {.nimcall.} =
-      result = newType(tyGenericInvocation, c.module)
-      addSonSkipIntLit(result, magicsys.getCompilerProc("ForLoopExpr").typ)
-      addSonSkipIntLit(result, t)
-      result = instGenericContainer(c, info, result, allowMetaTypes = false)
-    result.typ = createForLoopExpr(c, bodyType, result.info)
-=======
   if n.sons[length-1].typ == c.enforceVoidContext:
     result.typ = c.enforceVoidContext
->>>>>>> af949465
   closeScope(c)
 
 proc semCase(c: PContext, n: PNode): PNode =
