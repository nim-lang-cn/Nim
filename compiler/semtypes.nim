#
#
#           The Nim Compiler
#        (c) Copyright 2012 Andreas Rumpf
#
#    See the file "copying.txt", included in this
#    distribution, for details about the copyright.
#

# this module does the semantic checking of type declarations
# included from sem.nim

const
  errStringOrIdentNodeExpected = "string or ident node expected"
  errStringLiteralExpected = "string literal expected"
  errIntLiteralExpected = "integer literal expected"
  errWrongNumberOfVariables = "wrong number of variables"
  errInvalidOrderInEnumX = "invalid order in enum '$1'"
  errOrdinalTypeExpected = "ordinal type expected"
  errSetTooBig = "set is too large"
  errBaseTypeMustBeOrdinal = "base type of a set must be an ordinal"
  errInheritanceOnlyWithNonFinalObjects = "inheritance only works with non-final objects"
  errXExpectsOneTypeParam = "'$1' expects one type parameter"
  errArrayExpectsTwoTypeParams = "array expects two type parameters"
  errInvalidVisibilityX = "invalid visibility: '$1'"
  errInitHereNotAllowed = "initialization not allowed here"
  errXCannotBeAssignedTo = "'$1' cannot be assigned to"
  errIteratorNotAllowed = "iterators can only be defined at the module's top level"
  errXNeedsReturnType = "$1 needs a return type"
  errNoReturnTypeDeclared = "no return type declared"
  errTIsNotAConcreteType = "'$1' is not a concrete type"
  errTypeExpected = "type expected"
  errXOnlyAtModuleScope = "'$1' is only allowed at top level"
  errDuplicateCaseLabel = "duplicate case label"
  errMacroBodyDependsOnGenericTypes = "the macro body cannot be compiled, " &
    "because the parameter '$1' has a generic type"
  errIllegalRecursionInTypeX = "illegal recursion in type '$1'"
  errNoGenericParamsAllowedForX = "no generic parameters allowed for $1"
  errInOutFlagNotExtern = "the '$1' modifier can be used only with imported types"

const
  mStaticTy = {mStatic}
  mTypeTy = {mType, mTypeOf}
  # XXX: This should be needed only temporarily until the C
  # sources are rebuilt

proc newOrPrevType(kind: TTypeKind, prev: PType, c: PContext): PType =
  if prev == nil:
    result = newTypeS(kind, c)
  else:
    result = prev
    if result.kind == tyForward: result.kind = kind

proc newConstraint(c: PContext, k: TTypeKind): PType =
  result = newTypeS(tyBuiltInTypeClass, c)
  result.addSonSkipIntLit(newTypeS(k, c))

proc semEnum(c: PContext, n: PNode, prev: PType): PType =
  if n.sonsLen == 0: return newConstraint(c, tyEnum)
  elif n.sonsLen == 1:
    # don't create an empty tyEnum; fixes #3052
    return errorType(c)
  var
    counter, x: BiggestInt
    e: PSym
    base: PType
  counter = 0
  base = nil
  result = newOrPrevType(tyEnum, prev, c)
  result.n = newNodeI(nkEnumTy, n.info)
  checkMinSonsLen(n, 1, c.config)
  if n.sons[0].kind != nkEmpty:
    base = semTypeNode(c, n.sons[0].sons[0], nil)
    if base.kind != tyEnum:
      localError(c.config, n.sons[0].info, "inheritance only works with an enum")
    counter = lastOrd(c.config, base) + 1
  rawAddSon(result, base)
  let isPure = result.sym != nil and sfPure in result.sym.flags
  var symbols: TStrTable
  if isPure: initStrTable(symbols)
  var hasNull = false
  for i in countup(1, sonsLen(n) - 1):
    case n.sons[i].kind
    of nkEnumFieldDef:
      e = newSymS(skEnumField, n.sons[i].sons[0], c)
      var v = semConstExpr(c, n.sons[i].sons[1])
      var strVal: PNode = nil
      case skipTypes(v.typ, abstractInst-{tyTypeDesc}).kind
      of tyTuple:
        if sonsLen(v) == 2:
          strVal = v.sons[1] # second tuple part is the string value
          if skipTypes(strVal.typ, abstractInst).kind in {tyString, tyCString}:
<<<<<<< HEAD
            if not isOrdinalType(v.sons[0].typ):
              localError(c.config, v.sons[0].info, errOrdinalTypeExpected & "; given: " & typeToString(v.sons[0].typ, preferDesc))
=======
            if not isOrdinalType(v.sons[0].typ, allowEnumWithHoles=true):
              localError(c.config, v.sons[0].info, errOrdinalTypeExpected)
>>>>>>> 5b39c7ac
            x = getOrdValue(v.sons[0]) # first tuple part is the ordinal
          else:
            localError(c.config, strVal.info, errStringLiteralExpected)
        else:
          localError(c.config, v.info, errWrongNumberOfVariables)
      of tyString, tyCString:
        strVal = v
        x = counter
      else:
<<<<<<< HEAD
        if not isOrdinalType(v.typ):
          localError(c.config, v.info, errOrdinalTypeExpected & "; given: " & typeToString(v.typ, preferDesc))
=======
        if not isOrdinalType(v.typ, allowEnumWithHoles=true):
          localError(c.config, v.info, errOrdinalTypeExpected)
>>>>>>> 5b39c7ac
        x = getOrdValue(v)
      if i != 1:
        if x != counter: incl(result.flags, tfEnumHasHoles)
        if x < counter:
          localError(c.config, n.sons[i].info, errInvalidOrderInEnumX % e.name.s)
          x = counter
      e.ast = strVal # might be nil
      counter = x
    of nkSym:
      e = n.sons[i].sym
    of nkIdent, nkAccQuoted:
      e = newSymS(skEnumField, n.sons[i], c)
    else:
      illFormedAst(n[i], c.config)
    e.typ = result
    e.position = int(counter)
    if e.position == 0: hasNull = true
    if result.sym != nil and sfExported in result.sym.flags:
      incl(e.flags, sfUsed)
      incl(e.flags, sfExported)
      if not isPure: strTableAdd(c.module.tab, e)
    addSon(result.n, newSymNode(e))
    styleCheckDef(c.config, e)
    onDef(e.info, e)
    if sfGenSym notin e.flags:
      if not isPure: addDecl(c, e)
      else: importPureEnumField(c, e)
    if isPure and (let conflict = strTableInclReportConflict(symbols, e); conflict != nil):
      wrongRedefinition(c, e.info, e.name.s, conflict.info)
    inc(counter)
  if not hasNull: incl(result.flags, tfNeedsInit)

proc semSet(c: PContext, n: PNode, prev: PType): PType =
  result = newOrPrevType(tySet, prev, c)
  if sonsLen(n) == 2:
    var base = semTypeNode(c, n.sons[1], nil)
    addSonSkipIntLit(result, base)
    if base.kind in {tyGenericInst, tyAlias, tySink}: base = lastSon(base)
    if base.kind != tyGenericParam:
      if not isOrdinalType(base, allowEnumWithHoles = true):
        localError(c.config, n.info, errOrdinalTypeExpected)
      elif lengthOrd(c.config, base) > MaxSetElements:
        localError(c.config, n.info, errSetTooBig)
  else:
    localError(c.config, n.info, errXExpectsOneTypeParam % "set")
    addSonSkipIntLit(result, errorType(c))

proc semContainerArg(c: PContext; n: PNode, kindStr: string; result: PType) =
  if sonsLen(n) == 2:
    var base = semTypeNode(c, n.sons[1], nil)
    if base.kind == tyVoid:
      localError(c.config, n.info, errTIsNotAConcreteType % typeToString(base))
    addSonSkipIntLit(result, base)
  else:
    localError(c.config, n.info, errXExpectsOneTypeParam % kindStr)
    addSonSkipIntLit(result, errorType(c))

proc semContainer(c: PContext, n: PNode, kind: TTypeKind, kindStr: string,
                  prev: PType): PType =
  result = newOrPrevType(kind, prev, c)
  semContainerArg(c, n, kindStr, result)

proc semVarargs(c: PContext, n: PNode, prev: PType): PType =
  result = newOrPrevType(tyVarargs, prev, c)
  if sonsLen(n) == 2 or sonsLen(n) == 3:
    var base = semTypeNode(c, n.sons[1], nil)
    addSonSkipIntLit(result, base)
    if sonsLen(n) == 3:
      result.n = newIdentNode(considerQuotedIdent(c, n.sons[2]), n.sons[2].info)
  else:
    localError(c.config, n.info, errXExpectsOneTypeParam % "varargs")
    addSonSkipIntLit(result, errorType(c))

proc semAnyRef(c: PContext; n: PNode; kind: TTypeKind; prev: PType): PType =
  if n.len < 1:
    result = newConstraint(c, kind)
  else:
    let isCall = int ord(n.kind in nkCallKinds+{nkBracketExpr})
    let n = if n[0].kind == nkBracket: n[0] else: n
    checkMinSonsLen(n, 1, c.config)
    var t = semTypeNode(c, n.lastSon, nil)
    if t.kind == tyTypeDesc and tfUnresolved notin t.flags:
      t = t.base
    if t.kind == tyVoid:
      const kindToStr: array[tyPtr..tyRef, string] = ["ptr", "ref"]
      localError(c.config, n.info, "type '$1 void' is not allowed" % kindToStr[kind])
    result = newOrPrevType(kind, prev, c)
    var isNilable = false
    # check every except the last is an object:
    for i in isCall .. n.len-2:
      let ni = n[i]
      if ni.kind == nkNilLit:
        isNilable = true
      else:
        let region = semTypeNode(c, ni, nil)
        if region.skipTypes({tyGenericInst, tyAlias, tySink}).kind notin {
              tyError, tyObject}:
          message c.config, n[i].info, errGenerated, "region needs to be an object type"
        else:
          message(c.config, n.info, warnDeprecated, "region for pointer types")
        addSonSkipIntLit(result, region)
    addSonSkipIntLit(result, t)
    if tfPartial in result.flags:
      if result.lastSon.kind == tyObject: incl(result.lastSon.flags, tfPartial)
    #if not isNilable: result.flags.incl tfNotNil

proc semVarType(c: PContext, n: PNode, prev: PType): PType =
  if sonsLen(n) == 1:
    result = newOrPrevType(tyVar, prev, c)
    var base = semTypeNode(c, n.sons[0], nil).skipTypes({tyTypeDesc})
    if base.kind == tyVar:
      localError(c.config, n.info, "type 'var var' is not allowed")
      base = base.sons[0]
    addSonSkipIntLit(result, base)
  else:
    result = newConstraint(c, tyVar)

proc semDistinct(c: PContext, n: PNode, prev: PType): PType =
  if n.len == 0: return newConstraint(c, tyDistinct)
  result = newOrPrevType(tyDistinct, prev, c)
  addSonSkipIntLit(result, semTypeNode(c, n.sons[0], nil))
  if n.len > 1: result.n = n[1]

proc semRangeAux(c: PContext, n: PNode, prev: PType): PType =
  assert isRange(n)
  checkSonsLen(n, 3, c.config)
  result = newOrPrevType(tyRange, prev, c)
  result.n = newNodeI(nkRange, n.info)
  # always create a 'valid' range type, but overwrite it later
  # because 'semExprWithType' can raise an exception. See bug #6895.
  addSonSkipIntLit(result, errorType(c))

  if (n[1].kind == nkEmpty) or (n[2].kind == nkEmpty):
    localError(c.config, n.info, "range is empty")

  var range: array[2, PNode]
  range[0] = semExprWithType(c, n[1], {efDetermineType})
  range[1] = semExprWithType(c, n[2], {efDetermineType})

  var rangeT: array[2, PType]
  for i in 0..1:
    rangeT[i] = range[i].typ.skipTypes({tyStatic}).skipIntLit

  let hasUnknownTypes = c.inGenericContext > 0 and
    rangeT[0].kind == tyFromExpr or rangeT[1].kind == tyFromExpr

  if not hasUnknownTypes:
    if not sameType(rangeT[0].skipTypes({tyRange}), rangeT[1].skipTypes({tyRange})):
      localError(c.config, n.info, "type mismatch")
    elif not rangeT[0].isOrdinalType and rangeT[0].kind notin tyFloat..tyFloat128:
      localError(c.config, n.info, "ordinal or float type expected")
    elif enumHasHoles(rangeT[0]):
      localError(c.config, n.info, "enum '$1' has holes" % typeToString(rangeT[0]))

  for i in 0..1:
    if hasUnresolvedArgs(c, range[i]):
      result.n.addSon makeStaticExpr(c, range[i])
      result.flags.incl tfUnresolved
    else:
      result.n.addSon semConstExpr(c, range[i])

  if weakLeValue(result.n[0], result.n[1]) == impNo:
    localError(c.config, n.info, "range is empty")

  result[0] = rangeT[0]

proc semRange(c: PContext, n: PNode, prev: PType): PType =
  result = nil
  if sonsLen(n) == 2:
    if isRange(n[1]):
      result = semRangeAux(c, n[1], prev)
      let n = result.n
      if n.sons[0].kind in {nkCharLit..nkUInt64Lit} and n.sons[0].intVal > 0:
        incl(result.flags, tfNeedsInit)
      elif n.sons[1].kind in {nkCharLit..nkUInt64Lit} and n.sons[1].intVal < 0:
        incl(result.flags, tfNeedsInit)
      elif n.sons[0].kind in {nkFloatLit..nkFloat64Lit} and
          n.sons[0].floatVal > 0.0:
        incl(result.flags, tfNeedsInit)
      elif n.sons[1].kind in {nkFloatLit..nkFloat64Lit} and
          n.sons[1].floatVal < 0.0:
        incl(result.flags, tfNeedsInit)
    else:
      if n[1].kind == nkInfix and considerQuotedIdent(c, n[1][0]).s == "..<":
        localError(c.config, n[0].info, "range types need to be constructed with '..', '..<' is not supported")
      else:
        localError(c.config, n.sons[0].info, "expected range")
      result = newOrPrevType(tyError, prev, c)
  else:
    localError(c.config, n.info, errXExpectsOneTypeParam % "range")
    result = newOrPrevType(tyError, prev, c)

proc semArrayIndex(c: PContext, n: PNode): PType =
  if isRange(n):
    result = semRangeAux(c, n, nil)
  else:
    let e = semExprWithType(c, n, {efDetermineType})
    if e.typ.kind == tyFromExpr:
      result = makeRangeWithStaticExpr(c, e.typ.n)
    elif e.kind in {nkIntLit..nkUInt64Lit}:
      if e.intVal < 0:
        localError(c.config, n[1].info,
          "Array length can't be negative, but was " & $e.intVal)
      result = makeRangeType(c, 0, e.intVal-1, n.info, e.typ)
    elif e.kind == nkSym and e.typ.kind == tyStatic:
      if e.sym.ast != nil:
        return semArrayIndex(c, e.sym.ast)
      if not isOrdinalType(e.typ.lastSon):
        let info = if n.safeLen > 1: n[1].info else: n.info
        localError(c.config, info, errOrdinalTypeExpected)
      result = makeRangeWithStaticExpr(c, e)
      if c.inGenericContext > 0: result.flags.incl tfUnresolved
    elif e.kind in (nkCallKinds + {nkBracketExpr}) and hasUnresolvedArgs(c, e):
      if not isOrdinalType(e.typ):
        localError(c.config, n[1].info, errOrdinalTypeExpected)
      # This is an int returning call, depending on an
      # yet unknown generic param (see tgenericshardcases).
      # We are going to construct a range type that will be
      # properly filled-out in semtypinst (see how tyStaticExpr
      # is handled there).
      result = makeRangeWithStaticExpr(c, e)
    elif e.kind == nkIdent:
      result = e.typ.skipTypes({tyTypeDesc})
    else:
      let x = semConstExpr(c, e)
      if x.kind in {nkIntLit..nkUInt64Lit}:
        result = makeRangeType(c, 0, x.intVal-1, n.info,
                             x.typ.skipTypes({tyTypeDesc}))
      else:
        result = x.typ.skipTypes({tyTypeDesc})
        #localError(c.config, n[1].info, errConstExprExpected)

proc semArray(c: PContext, n: PNode, prev: PType): PType =
  var base: PType
  if sonsLen(n) == 3:
    # 3 = length(array indx base)
    let indx = semArrayIndex(c, n[1])
    var indxB = indx
    if indxB.kind in {tyGenericInst, tyAlias, tySink}: indxB = lastSon(indxB)
    if indxB.kind notin {tyGenericParam, tyStatic, tyFromExpr}:
      if indxB.skipTypes({tyRange}).kind in {tyUInt, tyUInt64}:
        discard
      elif not isOrdinalType(indxB):
        localError(c.config, n.sons[1].info, errOrdinalTypeExpected)
      elif enumHasHoles(indxB):
        localError(c.config, n.sons[1].info, "enum '$1' has holes" %
                   typeToString(indxB.skipTypes({tyRange})))
    base = semTypeNode(c, n.sons[2], nil)
    # ensure we only construct a tyArray when there was no error (bug #3048):
    result = newOrPrevType(tyArray, prev, c)
    # bug #6682: Do not propagate initialization requirements etc for the
    # index type:
    rawAddSonNoPropagationOfTypeFlags(result, indx)
    addSonSkipIntLit(result, base)
  else:
    localError(c.config, n.info, errArrayExpectsTwoTypeParams)
    result = newOrPrevType(tyError, prev, c)

proc semOrdinal(c: PContext, n: PNode, prev: PType): PType =
  result = newOrPrevType(tyOrdinal, prev, c)
  if sonsLen(n) == 2:
    var base = semTypeNode(c, n.sons[1], nil)
    if base.kind != tyGenericParam:
      if not isOrdinalType(base):
        localError(c.config, n.sons[1].info, errOrdinalTypeExpected)
    addSonSkipIntLit(result, base)
  else:
    localError(c.config, n.info, errXExpectsOneTypeParam % "ordinal")
    result = newOrPrevType(tyError, prev, c)

proc semTypeIdent(c: PContext, n: PNode): PSym =
  if n.kind == nkSym:
    result = getGenSym(c, n.sym)
  else:
    result = pickSym(c, n, {skType, skGenericParam, skParam})
    if result.isNil:
      result = qualifiedLookUp(c, n, {checkAmbiguity, checkUndeclared})
    if result != nil:
      markUsed(c.config, n.info, result, c.graph.usageSym)
      onUse(n.info, result)

      if result.kind == skParam and result.typ.kind == tyTypeDesc:
        # This is a typedesc param. is it already bound?
        # it's not bound when it's used multiple times in the
        # proc signature for example
        if c.inGenericInst > 0:
          let bound = result.typ.sons[0].sym
          if bound != nil: return bound
          return result
        if result.typ.sym == nil:
          localError(c.config, n.info, errTypeExpected)
          return errorSym(c, n)
        result = result.typ.sym.copySym
        result.typ = exactReplica(result.typ)
        result.typ.flags.incl tfUnresolved

      if result.kind == skGenericParam:
        if result.typ.kind == tyGenericParam and result.typ.len == 0 and
           tfWildcard in result.typ.flags:
          # collapse the wild-card param to a type
          result.kind = skType
          result.typ.flags.excl tfWildcard
          return
        else:
          localError(c.config, n.info, errTypeExpected)
          return errorSym(c, n)
      if result.kind != skType and result.magic notin (mStaticTy + mTypeTy):
        # this implements the wanted ``var v: V, x: V`` feature ...
        var ov: TOverloadIter
        var amb = initOverloadIter(ov, c, n)
        while amb != nil and amb.kind != skType:
          amb = nextOverloadIter(ov, c, n)
        if amb != nil: result = amb
        else:
          if result.kind != skError: localError(c.config, n.info, errTypeExpected)
          return errorSym(c, n)
      if result.typ.kind != tyGenericParam:
        # XXX get rid of this hack!
        var oldInfo = n.info
        when defined(useNodeIds):
          let oldId = n.id
        reset(n[])
        when defined(useNodeIds):
          n.id = oldId
        n.kind = nkSym
        n.sym = result
        n.info = oldInfo
        n.typ = result.typ
    else:
      localError(c.config, n.info, "identifier expected")
      result = errorSym(c, n)

proc semAnonTuple(c: PContext, n: PNode, prev: PType): PType =
  if sonsLen(n) == 0:
    localError(c.config, n.info, errTypeExpected)
  result = newOrPrevType(tyTuple, prev, c)
  for it in n:
    addSonSkipIntLit(result, semTypeNode(c, it, nil))

proc semTuple(c: PContext, n: PNode, prev: PType): PType =
  var typ: PType
  result = newOrPrevType(tyTuple, prev, c)
  result.n = newNodeI(nkRecList, n.info)
  var check = initIntSet()
  var counter = 0
  for i in countup(ord(n.kind == nkBracketExpr), sonsLen(n) - 1):
    var a = n.sons[i]
    if (a.kind != nkIdentDefs): illFormedAst(a, c.config)
    checkMinSonsLen(a, 3, c.config)
    var length = sonsLen(a)
    if a.sons[length - 2].kind != nkEmpty:
      typ = semTypeNode(c, a.sons[length - 2], nil)
    else:
      localError(c.config, a.info, errTypeExpected)
      typ = errorType(c)
    if a.sons[length - 1].kind != nkEmpty:
      localError(c.config, a.sons[length - 1].info, errInitHereNotAllowed)
    for j in countup(0, length - 3):
      var field = newSymG(skField, a.sons[j], c)
      field.typ = typ
      field.position = counter
      inc(counter)
      if containsOrIncl(check, field.name.id):
        localError(c.config, a.sons[j].info, "attempt to redefine: '" & field.name.s & "'")
      else:
        addSon(result.n, newSymNode(field))
        addSonSkipIntLit(result, typ)
      styleCheckDef(c.config, a.sons[j].info, field)
      onDef(field.info, field)
  if result.n.len == 0: result.n = nil

proc semIdentVis(c: PContext, kind: TSymKind, n: PNode,
                 allowed: TSymFlags): PSym =
  # identifier with visibility
  if n.kind == nkPostfix:
    if sonsLen(n) == 2:
      # for gensym'ed identifiers the identifier may already have been
      # transformed to a symbol and we need to use that here:
      result = newSymG(kind, n.sons[1], c)
      var v = considerQuotedIdent(c, n.sons[0])
      if sfExported in allowed and v.id == ord(wStar):
        incl(result.flags, sfExported)
      else:
        if not (sfExported in allowed):
          localError(c.config, n.sons[0].info, errXOnlyAtModuleScope % "export")
        else:
          localError(c.config, n.sons[0].info, errInvalidVisibilityX % renderTree(n[0]))
    else:
      illFormedAst(n, c.config)
  else:
    result = newSymG(kind, n, c)

proc semIdentWithPragma(c: PContext, kind: TSymKind, n: PNode,
                        allowed: TSymFlags): PSym =
  if n.kind == nkPragmaExpr:
    checkSonsLen(n, 2, c.config)
    result = semIdentVis(c, kind, n.sons[0], allowed)
    case kind
    of skType:
      # process pragmas later, because result.typ has not been set yet
      discard
    of skField: pragma(c, result, n.sons[1], fieldPragmas)
    of skVar:   pragma(c, result, n.sons[1], varPragmas)
    of skLet:   pragma(c, result, n.sons[1], letPragmas)
    of skConst: pragma(c, result, n.sons[1], constPragmas)
    else: discard
  else:
    result = semIdentVis(c, kind, n, allowed)

proc checkForOverlap(c: PContext, t: PNode, currentEx, branchIndex: int) =
  let ex = t[branchIndex][currentEx].skipConv
  for i in countup(1, branchIndex):
    for j in countup(0, sonsLen(t.sons[i]) - 2):
      if i == branchIndex and j == currentEx: break
      if overlap(t.sons[i].sons[j].skipConv, ex):
        localError(c.config, ex.info, errDuplicateCaseLabel)

proc semBranchRange(c: PContext, t, a, b: PNode, covered: var BiggestInt): PNode =
  checkMinSonsLen(t, 1, c.config)
  let ac = semConstExpr(c, a)
  let bc = semConstExpr(c, b)
  let at = fitNode(c, t.sons[0].typ, ac, ac.info).skipConvTakeType
  let bt = fitNode(c, t.sons[0].typ, bc, bc.info).skipConvTakeType

  result = newNodeI(nkRange, a.info)
  result.add(at)
  result.add(bt)
  if emptyRange(ac, bc): localError(c.config, b.info, "range is empty")
  else: covered = covered + getOrdValue(bc) - getOrdValue(ac) + 1

proc semCaseBranchRange(c: PContext, t, b: PNode,
                        covered: var BiggestInt): PNode =
  checkSonsLen(b, 3, c.config)
  result = semBranchRange(c, t, b.sons[1], b.sons[2], covered)

proc semCaseBranchSetElem(c: PContext, t, b: PNode,
                          covered: var BiggestInt): PNode =
  if isRange(b):
    checkSonsLen(b, 3, c.config)
    result = semBranchRange(c, t, b.sons[1], b.sons[2], covered)
  elif b.kind == nkRange:
    checkSonsLen(b, 2, c.config)
    result = semBranchRange(c, t, b.sons[0], b.sons[1], covered)
  else:
    result = fitNode(c, t.sons[0].typ, b, b.info)
    inc(covered)

proc semCaseBranch(c: PContext, t, branch: PNode, branchIndex: int,
                   covered: var BiggestInt) =
  let lastIndex = sonsLen(branch) - 2
  for i in 0..lastIndex:
    var b = branch.sons[i]
    if b.kind == nkRange:
      branch.sons[i] = b
    elif isRange(b):
      branch.sons[i] = semCaseBranchRange(c, t, b, covered)
    else:
      # constant sets and arrays are allowed:
      var r = semConstExpr(c, b)
      if r.kind in {nkCurly, nkBracket} and len(r) == 0  and sonsLen(branch)==2:
        # discarding ``{}`` and ``[]`` branches silently
        delSon(branch, 0)
        return
      elif r.kind notin {nkCurly, nkBracket} or len(r) == 0:
        checkMinSonsLen(t, 1, c.config)
        var tmp = fitNode(c, t.sons[0].typ, r, r.info)
        # the call to fitNode may introduce a call to a converter
        if tmp.kind in {nkHiddenCallConv}: tmp = semConstExpr(c, tmp)
        branch.sons[i] = skipConv(tmp)
        inc(covered)
      else:
        if r.kind == nkCurly:
          r = deduplicate(c.config, r)

        # first element is special and will overwrite: branch.sons[i]:
        branch.sons[i] = semCaseBranchSetElem(c, t, r[0], covered)

        # other elements have to be added to ``branch``
        for j in 1 ..< r.len:
          branch.add(semCaseBranchSetElem(c, t, r[j], covered))
          # caution! last son of branch must be the actions to execute:
          swap(branch.sons[^2], branch.sons[^1])
    checkForOverlap(c, t, i, branchIndex)

  # Elements added above needs to be checked for overlaps.
  for i in lastIndex.succ..(sonsLen(branch) - 2):
    checkForOverlap(c, t, i, branchIndex)

proc semRecordNodeAux(c: PContext, n: PNode, check: var IntSet, pos: var int,
                      father: PNode, rectype: PType, hasCaseFields = false)
proc semRecordCase(c: PContext, n: PNode, check: var IntSet, pos: var int,
                   father: PNode, rectype: PType) =
  var a = copyNode(n)
  checkMinSonsLen(n, 2, c.config)
  semRecordNodeAux(c, n.sons[0], check, pos, a, rectype, hasCaseFields = true)
  if a.sons[0].kind != nkSym:
    internalError(c.config, "semRecordCase: discriminant is no symbol")
    return
  incl(a.sons[0].sym.flags, sfDiscriminant)
  var covered: BiggestInt = 0
  var typ = skipTypes(a.sons[0].typ, abstractVar-{tyTypeDesc})
  if not isOrdinalType(typ):
    localError(c.config, n.info, "selector must be of an ordinal type")
  elif firstOrd(c.config, typ) != 0:
    localError(c.config, n.info, "low(" & $a.sons[0].sym.name.s &
                                     ") must be 0 for discriminant")
  elif lengthOrd(c.config, typ) > 0x00007FFF:
    localError(c.config, n.info, "len($1) must be less than 32768" % a.sons[0].sym.name.s)
  var chckCovered = true
  for i in countup(1, sonsLen(n) - 1):
    var b = copyTree(n.sons[i])
    addSon(a, b)
    case n.sons[i].kind
    of nkOfBranch:
      checkMinSonsLen(b, 2, c.config)
      semCaseBranch(c, a, b, i, covered)
    of nkElse:
      chckCovered = false
      checkSonsLen(b, 1, c.config)
    else: illFormedAst(n, c.config)
    delSon(b, sonsLen(b) - 1)
    semRecordNodeAux(c, lastSon(n.sons[i]), check, pos, b, rectype, hasCaseFields = true)
  if chckCovered and covered != lengthOrd(c.config, a.sons[0].typ):
    localError(c.config, a.info, "not all cases are covered")
  addSon(father, a)

proc semRecordNodeAux(c: PContext, n: PNode, check: var IntSet, pos: var int,
                      father: PNode, rectype: PType, hasCaseFields = false) =
  if n == nil: return
  case n.kind
  of nkRecWhen:
    var branch: PNode = nil   # the branch to take
    for i in countup(0, sonsLen(n) - 1):
      var it = n.sons[i]
      if it == nil: illFormedAst(n, c.config)
      var idx = 1
      case it.kind
      of nkElifBranch:
        checkSonsLen(it, 2, c.config)
        if c.inGenericContext == 0:
          var e = semConstBoolExpr(c, it.sons[0])
          if e.kind != nkIntLit: internalError(c.config, e.info, "semRecordNodeAux")
          elif e.intVal != 0 and branch == nil: branch = it.sons[1]
        else:
          it.sons[0] = forceBool(c, semExprWithType(c, it.sons[0]))
      of nkElse:
        checkSonsLen(it, 1, c.config)
        if branch == nil: branch = it.sons[0]
        idx = 0
      else: illFormedAst(n, c.config)
      if c.inGenericContext > 0:
        # use a new check intset here for each branch:
        var newCheck: IntSet
        assign(newCheck, check)
        var newPos = pos
        var newf = newNodeI(nkRecList, n.info)
        semRecordNodeAux(c, it.sons[idx], newCheck, newPos, newf, rectype)
        it.sons[idx] = if newf.len == 1: newf[0] else: newf
    if c.inGenericContext > 0:
      addSon(father, n)
    elif branch != nil:
      semRecordNodeAux(c, branch, check, pos, father, rectype)
  of nkRecCase:
    semRecordCase(c, n, check, pos, father, rectype)
  of nkNilLit:
    if father.kind != nkRecList: addSon(father, newNodeI(nkRecList, n.info))
  of nkRecList:
    # attempt to keep the nesting at a sane level:
    var a = if father.kind == nkRecList: father else: copyNode(n)
    for i in countup(0, sonsLen(n) - 1):
      semRecordNodeAux(c, n.sons[i], check, pos, a, rectype)
    if a != father: addSon(father, a)
  of nkIdentDefs:
    checkMinSonsLen(n, 3, c.config)
    var length = sonsLen(n)
    var a: PNode
    if father.kind != nkRecList and length>=4: a = newNodeI(nkRecList, n.info)
    else: a = newNodeI(nkEmpty, n.info)
    if n.sons[length-1].kind != nkEmpty:
      localError(c.config, n.sons[length-1].info, errInitHereNotAllowed)
    var typ: PType
    if n.sons[length-2].kind == nkEmpty:
      localError(c.config, n.info, errTypeExpected)
      typ = errorType(c)
    else:
      typ = semTypeNode(c, n.sons[length-2], nil)
      propagateToOwner(rectype, typ)
    var fieldOwner = if c.inGenericContext > 0: c.getCurrOwner
                     else: rectype.sym
    for i in countup(0, sonsLen(n)-3):
      var f = semIdentWithPragma(c, skField, n.sons[i], {sfExported})
      suggestSym(c.config, n.sons[i].info, f, c.graph.usageSym)
      f.typ = typ
      f.position = pos
      if fieldOwner != nil and
         {sfImportc, sfExportc} * fieldOwner.flags != {} and
         not hasCaseFields and f.loc.r == nil:
        f.loc.r = rope(f.name.s)
        f.flags = f.flags + ({sfImportc, sfExportc} * fieldOwner.flags)
      inc(pos)
      if containsOrIncl(check, f.name.id):
        localError(c.config, n.sons[i].info, "attempt to redefine: '" & f.name.s & "'")
      if a.kind == nkEmpty: addSon(father, newSymNode(f))
      else: addSon(a, newSymNode(f))
      styleCheckDef(c.config, f)
      onDef(f.info, f)
    if a.kind != nkEmpty: addSon(father, a)
  of nkSym:
    # This branch only valid during generic object
    # inherited from generic/partial specialized parent second check.
    # There is no branch validity check here
    if containsOrIncl(check, n.sym.name.id):
      localError(c.config, n.info, "attempt to redefine: '" & n.sym.name.s & "'")
    addSon(father, n)
  of nkEmpty: discard
  else: illFormedAst(n, c.config)

proc addInheritedFieldsAux(c: PContext, check: var IntSet, pos: var int,
                           n: PNode) =
  case n.kind
  of nkRecCase:
    if (n.sons[0].kind != nkSym): internalError(c.config, n.info, "addInheritedFieldsAux")
    addInheritedFieldsAux(c, check, pos, n.sons[0])
    for i in countup(1, sonsLen(n) - 1):
      case n.sons[i].kind
      of nkOfBranch, nkElse:
        addInheritedFieldsAux(c, check, pos, lastSon(n.sons[i]))
      else: internalError(c.config, n.info, "addInheritedFieldsAux(record case branch)")
  of nkRecList:
    for i in countup(0, sonsLen(n) - 1):
      addInheritedFieldsAux(c, check, pos, n.sons[i])
  of nkSym:
    incl(check, n.sym.name.id)
    inc(pos)
  else: internalError(c.config, n.info, "addInheritedFieldsAux()")

proc skipGenericInvocation(t: PType): PType {.inline.} =
  result = t
  if result.kind == tyGenericInvocation:
    result = result.sons[0]
  while result.kind in {tyGenericInst, tyGenericBody, tyRef, tyPtr, tyAlias, tySink}:
    result = lastSon(result)

proc addInheritedFields(c: PContext, check: var IntSet, pos: var int,
                        obj: PType) =
  assert obj.kind == tyObject
  if (sonsLen(obj) > 0) and (obj.sons[0] != nil):
    addInheritedFields(c, check, pos, obj.sons[0].skipGenericInvocation)
  addInheritedFieldsAux(c, check, pos, obj.n)

proc semObjectNode(c: PContext, n: PNode, prev: PType): PType =
  if n.sonsLen == 0:
    return newConstraint(c, tyObject)
  var check = initIntSet()
  var pos = 0
  var base, realBase: PType = nil
  # n.sons[0] contains the pragmas (if any). We process these later...
  checkSonsLen(n, 3, c.config)
  if n.sons[1].kind != nkEmpty:
    realBase = semTypeNode(c, n.sons[1].sons[0], nil)
    base = skipTypesOrNil(realBase, skipPtrs)
    if base.isNil:
      localError(c.config, n.info, "cannot inherit from a type that is not an object type")
    else:
      var concreteBase = skipGenericInvocation(base)
      if concreteBase.kind in {tyObject, tyGenericParam,
        tyGenericInvocation} and tfFinal notin concreteBase.flags:
        # we only check fields duplication of object inherited from
        # concrete object. If inheriting from generic object or partial
        # specialized object, there will be second check after instantiation
        # located in semGeneric.
        if concreteBase.kind == tyObject:
          addInheritedFields(c, check, pos, concreteBase)
      else:
        if concreteBase.kind != tyError:
          localError(c.config, n.sons[1].info, "inheritance only works with non-final objects; " &
             "to enable inheritance write '" & typeToString(realBase) & " of RootObj'")
        base = nil
        realBase = nil
  if n.kind != nkObjectTy: internalError(c.config, n.info, "semObjectNode")
  result = newOrPrevType(tyObject, prev, c)
  rawAddSon(result, realBase)
  if result.n.isNil:
    result.n = newNodeI(nkRecList, n.info)
  else:
    # partial object so add things to the check
    addInheritedFields(c, check, pos, result)
  semRecordNodeAux(c, n.sons[2], check, pos, result.n, result)
  if n.sons[0].kind != nkEmpty:
    # dummy symbol for `pragma`:
    var s = newSymS(skType, newIdentNode(getIdent(c.cache, "dummy"), n.info), c)
    s.typ = result
    pragma(c, s, n.sons[0], typePragmas)
  if base == nil and tfInheritable notin result.flags:
    incl(result.flags, tfFinal)

proc findEnforcedStaticType(t: PType): PType =
  # This handles types such as `static[T] and Foo`,
  # which are subset of `static[T]`, hence they could
  # be treated in the same way
  if t.kind == tyStatic: return t
  if t.kind == tyAnd:
    for s in t.sons:
      let t = findEnforcedStaticType(s)
      if t != nil: return t

proc addParamOrResult(c: PContext, param: PSym, kind: TSymKind) =
  if kind == skMacro:
    let staticType = findEnforcedStaticType(param.typ)
    if staticType != nil:
      var a = copySym(param)
      a.typ = staticType.base
      addDecl(c, a)
    elif param.typ.kind == tyTypeDesc:
      addDecl(c, param)
    else:
      # within a macro, every param has the type NimNode!
      let nn = getSysSym(c.graph, param.info, "NimNode")
      var a = copySym(param)
      a.typ = nn.typ
      addDecl(c, a)
  else:
    if sfGenSym in param.flags:
      # bug #XXX, fix the gensym'ed parameters owner:
      if param.owner == nil:
        param.owner = getCurrOwner(c)
    else: addDecl(c, param)

template shouldHaveMeta(t) =
  internalAssert c.config, tfHasMeta in t.flags
  # result.lastSon.flags.incl tfHasMeta

proc liftParamType(c: PContext, procKind: TSymKind, genericParams: PNode,
                   paramType: PType, paramName: string,
                   info: TLineInfo, anon = false): PType =
  if paramType == nil: return # (e.g. proc return type)

  proc addImplicitGenericImpl(c: PContext; typeClass: PType, typId: PIdent): PType =
    if genericParams == nil:
      # This happens with anonymous proc types appearing in signatures
      # XXX: we need to lift these earlier
      return
    let finalTypId = if typId != nil: typId
                     else: getIdent(c.cache, paramName & ":type")
    # is this a bindOnce type class already present in the param list?
    for i in countup(0, genericParams.len - 1):
      if genericParams.sons[i].sym.name.id == finalTypId.id:
        return genericParams.sons[i].typ

    let owner = if typeClass.sym != nil: typeClass.sym
                else: getCurrOwner(c)
    var s = newSym(skType, finalTypId, owner, info)
    if sfExplain in owner.flags: s.flags.incl sfExplain
    if typId == nil: s.flags.incl(sfAnon)
    s.linkTo(typeClass)
    typeClass.flags.incl tfImplicitTypeParam
    s.position = genericParams.len
    genericParams.addSon(newSymNode(s))
    result = typeClass
    addDecl(c, s)

  # XXX: There are codegen errors if this is turned into a nested proc
  template liftingWalk(typ: PType, anonFlag = false): untyped =
    liftParamType(c, procKind, genericParams, typ, paramName, info, anonFlag)
  #proc liftingWalk(paramType: PType, anon = false): PType =

  var paramTypId = if not anon and paramType.sym != nil: paramType.sym.name
                   else: nil

  template maybeLift(typ: PType): untyped =
    let lifted = liftingWalk(typ)
    (if lifted != nil: lifted else: typ)

  template addImplicitGeneric(e): untyped =
    addImplicitGenericImpl(c, e, paramTypId)

  case paramType.kind:
  of tyAnything:
    result = addImplicitGenericImpl(c, newTypeS(tyGenericParam, c), nil)

  of tyStatic:
    if paramType.base.kind != tyNone and paramType.n != nil:
      # this is a concrete static value
      return
    if tfUnresolved in paramType.flags: return # already lifted
    let base = paramType.base.maybeLift
    if base.isMetaType and procKind == skMacro:
      localError(c.config, info, errMacroBodyDependsOnGenericTypes % paramName)
    result = addImplicitGeneric(c.newTypeWithSons(tyStatic, @[base]))
    if result != nil: result.flags.incl({tfHasStatic, tfUnresolved})

  of tyTypeDesc:
    if tfUnresolved notin paramType.flags:
      # naked typedescs are not bindOnce types
      if paramType.base.kind == tyNone and paramTypId != nil and
          paramTypId.id == getIdent(c.cache, "typedesc").id:
        # XXX Why doesn't this check for tyTypeDesc instead?
        paramTypId = nil
      result = addImplicitGeneric(
        c.newTypeWithSons(tyTypeDesc, @[paramType.base]))

  of tyDistinct:
    if paramType.sonsLen == 1:
      # disable the bindOnce behavior for the type class
      result = liftingWalk(paramType.base, true)

  of tyAlias:
    result = liftingWalk(paramType.base)

  of tySequence, tySet, tyArray, tyOpenArray,
     tyVar, tyLent, tyPtr, tyRef, tyProc:
    # XXX: this is a bit strange, but proc(s: seq)
    # produces tySequence(tyGenericParam, tyNone).
    # This also seems to be true when creating aliases
    # like: type myseq = distinct seq.
    # Maybe there is another better place to associate
    # the seq type class with the seq identifier.
    if paramType.kind == tySequence and paramType.lastSon.kind == tyNone:
      let typ = c.newTypeWithSons(tyBuiltInTypeClass,
                                  @[newTypeS(paramType.kind, c)])
      result = addImplicitGeneric(typ)
    else:
      for i in 0 ..< paramType.len:
        if paramType.sons[i] == paramType:
          globalError(c.config, info, errIllegalRecursionInTypeX % typeToString(paramType))
        var lifted = liftingWalk(paramType.sons[i])
        if lifted != nil:
          paramType.sons[i] = lifted
          result = paramType

  of tyGenericBody:
    result = newTypeS(tyGenericInvocation, c)
    result.rawAddSon(paramType)

    for i in 0 .. paramType.sonsLen - 2:
      if paramType.sons[i].kind == tyStatic:
        var staticCopy = paramType.sons[i].exactReplica
        staticCopy.flags.incl tfInferrableStatic
        result.rawAddSon staticCopy
      else:
        result.rawAddSon newTypeS(tyAnything, c)

    if paramType.lastSon.kind == tyUserTypeClass:
      result.kind = tyUserTypeClassInst
      result.rawAddSon paramType.lastSon
      return addImplicitGeneric(result)

    let x = instGenericContainer(c, paramType.sym.info, result,
                                  allowMetaTypes = true)
    result = newTypeWithSons(c, tyCompositeTypeClass, @[paramType, x])
    #result = newTypeS(tyCompositeTypeClass, c)
    #for i in 0..<x.len: result.rawAddSon(x.sons[i])
    result = addImplicitGeneric(result)

  of tyGenericInst:
    if paramType.lastSon.kind == tyUserTypeClass:
      var cp = copyType(paramType, getCurrOwner(c), false)
      cp.kind = tyUserTypeClassInst
      return addImplicitGeneric(cp)

    for i in 1 .. paramType.len-2:
      var lifted = liftingWalk(paramType.sons[i])
      if lifted != nil:
        paramType.sons[i] = lifted
        result = paramType
        result.lastSon.shouldHaveMeta

    let liftBody = liftingWalk(paramType.lastSon, true)
    if liftBody != nil:
      result = liftBody
      result.flags.incl tfHasMeta
      #result.shouldHaveMeta

  of tyGenericInvocation:
    for i in 1 ..< paramType.len:
      let lifted = liftingWalk(paramType.sons[i])
      if lifted != nil: paramType.sons[i] = lifted

    let body = paramType.base
    if body.kind == tyForward:
      # this may happen for proc type appearing in a type section
      # before one of its param types
      return

    if body.lastSon.kind == tyUserTypeClass:
      let expanded = instGenericContainer(c, info, paramType,
                                          allowMetaTypes = true)
      result = liftingWalk(expanded, true)

  of tyUserTypeClasses, tyBuiltInTypeClass, tyCompositeTypeClass,
     tyAnd, tyOr, tyNot:
    result = addImplicitGeneric(copyType(paramType, getCurrOwner(c), false))

  of tyGenericParam:
    markUsed(c.config, info, paramType.sym, c.graph.usageSym)
    onUse(info, paramType.sym)
    if tfWildcard in paramType.flags:
      paramType.flags.excl tfWildcard
      paramType.sym.kind = skType

  else: discard

  # result = liftingWalk(paramType)

proc semParamType(c: PContext, n: PNode, constraint: var PNode): PType =
  if n.kind == nkCurlyExpr:
    result = semTypeNode(c, n.sons[0], nil)
    constraint = semNodeKindConstraints(n, c.config)
  else:
    result = semTypeNode(c, n, nil)

proc newProcType(c: PContext; info: TLineInfo; prev: PType = nil): PType =
  result = newOrPrevType(tyProc, prev, c)
  result.callConv = lastOptionEntry(c).defaultCC
  result.n = newNodeI(nkFormalParams, info)
  rawAddSon(result, nil) # return type
  # result.n[0] used to be `nkType`, but now it's `nkEffectList` because
  # the effects are now stored in there too ... this is a bit hacky, but as
  # usual we desperately try to save memory:
  addSon(result.n, newNodeI(nkEffectList, info))

proc semProcTypeNode(c: PContext, n, genericParams: PNode,
                     prev: PType, kind: TSymKind; isType=false): PType =
  # for historical reasons (code grows) this is invoked for parameter
  # lists too and then 'isType' is false.
  checkMinSonsLen(n, 1, c.config)
  result = newProcType(c, n.info, prev)
  var check = initIntSet()
  var counter = 0

  for i in countup(1, n.len - 1):
    var a = n.sons[i]
    if a.kind != nkIdentDefs:
      # for some generic instantiations the passed ':env' parameter
      # for closures has already been produced (see bug #898). We simply
      # skip this parameter here. It'll then be re-generated in another LL
      # pass over this instantiation:
      if a.kind == nkSym and sfFromGeneric in a.sym.flags: continue
      illFormedAst(a, c.config)

    checkMinSonsLen(a, 3, c.config)
    var
      typ: PType = nil
      def: PNode = nil
      constraint: PNode = nil
      length = sonsLen(a)
      hasType = a.sons[length-2].kind != nkEmpty
      hasDefault = a.sons[length-1].kind != nkEmpty

    if hasType:
      typ = semParamType(c, a.sons[length-2], constraint)

    if hasDefault:
      def = a[^1]
      block determineType:
        if genericParams != nil and genericParams.len > 0:
          def = semGenericStmt(c, def)
          if hasUnresolvedArgs(c, def):
            def.typ = makeTypeFromExpr(c, def.copyTree)
            break determineType

        def = semExprWithType(c, def, {efDetermineType})
        if def.referencesAnotherParam(getCurrOwner(c)):
          def.flags.incl nfDefaultRefsParam

      if typ == nil:
        typ = def.typ
        if typ.kind == tyTypeDesc:
          # consider a proc such as:
          # proc takesType(T = int)
          # a naive analysis may conclude that the proc type is type[int]
          # which will prevent other types from matching - clearly a very
          # surprising behavior. We must instead fix the expected type of
          # the proc to be the unbound typedesc type:
          typ = newTypeWithSons(c, tyTypeDesc, @[newTypeS(tyNone, c)])

      else:
        # if def.typ != nil and def.typ.kind != tyNone:
        # example code that triggers it:
        # proc sort[T](cmp: proc(a, b: T): int = cmp)
        if not containsGenericType(typ):
          # check type compatibility between def.typ and typ:
          def = fitNode(c, typ, def, def.info)
        elif typ.kind == tyStatic:
          def = semConstExpr(c, def)
          def = fitNode(c, typ, def, def.info)

    if not hasType and not hasDefault:
      if isType: localError(c.config, a.info, "':' expected")
      if kind in {skTemplate, skMacro}:
        typ = newTypeS(tyExpr, c)
    elif skipTypes(typ, {tyGenericInst, tyAlias, tySink}).kind == tyVoid:
      continue

    for j in countup(0, length-3):
      var arg = newSymG(skParam, a.sons[j], c)
      if not hasType and not hasDefault and kind notin {skTemplate, skMacro}:
        let param = strTableGet(c.signatures, arg.name)
        if param != nil: typ = param.typ
        else:
          localError(c.config, a.info, "typeless parameters are obsolete")
          typ = errorType(c)
      let lifted = liftParamType(c, kind, genericParams, typ,
                                 arg.name.s, arg.info)
      let finalType = if lifted != nil: lifted else: typ.skipIntLit
      arg.typ = finalType
      arg.position = counter
      arg.constraint = constraint
      inc(counter)
      if def != nil and def.kind != nkEmpty:
        arg.ast = copyTree(def)
      if containsOrIncl(check, arg.name.id):
        localError(c.config, a.sons[j].info, "attempt to redefine: '" & arg.name.s & "'")
      addSon(result.n, newSymNode(arg))
      rawAddSon(result, finalType)
      addParamOrResult(c, arg, kind)
      styleCheckDef(c.config, a.sons[j].info, arg)
      onDef(a[j].info, arg)

  var r: PType
  if n.sons[0].kind != nkEmpty:
    r = semTypeNode(c, n.sons[0], nil)

  if r != nil:
    # turn explicit 'void' return type into 'nil' because the rest of the
    # compiler only checks for 'nil':
    if skipTypes(r, {tyGenericInst, tyAlias, tySink}).kind != tyVoid:
      # 'auto' as a return type does not imply a generic:
      if r.kind == tyAnything:
        # 'p(): auto' and 'p(): expr' are equivalent, but the rest of the
        # compiler is hardly aware of 'auto':
        r = newTypeS(tyExpr, c)
      elif r.kind != tyExpr:
        if r.sym == nil or sfAnon notin r.sym.flags:
          let lifted = liftParamType(c, kind, genericParams, r, "result",
                                     n.sons[0].info)
          if lifted != nil:
            r = lifted
            #if r.kind != tyGenericParam:
            #echo "came here for ", typeToString(r)
            r.flags.incl tfRetType
        r = skipIntLit(r)
        if kind == skIterator:
          # see tchainediterators
          # in cases like iterator foo(it: iterator): type(it)
          # we don't need to change the return type to iter[T]
          result.flags.incl tfIterator
          # XXX Would be nice if we could get rid of this
      result.sons[0] = r
      let oldFlags = result.flags
      propagateToOwner(result, r)
      if oldFlags != result.flags:
        # XXX This rather hacky way keeps 'tflatmap' compiling:
        if tfHasMeta notin oldFlags:
          result.flags.excl tfHasMeta
      result.n.typ = r

  if genericParams != nil and genericParams.len > 0:
    for n in genericParams:
      if {sfUsed, sfAnon} * n.sym.flags == {}:
        result.flags.incl tfUnresolved

      if tfWildcard in n.sym.typ.flags:
        n.sym.kind = skType
        n.sym.typ.flags.excl tfWildcard

proc semStmtListType(c: PContext, n: PNode, prev: PType): PType =
  checkMinSonsLen(n, 1, c.config)
  var length = sonsLen(n)
  for i in countup(0, length - 2):
    n.sons[i] = semStmt(c, n.sons[i], {})
  if length > 0:
    result = semTypeNode(c, n.sons[length - 1], prev)
    n.typ = result
    n.sons[length - 1].typ = result
  else:
    result = nil

proc semBlockType(c: PContext, n: PNode, prev: PType): PType =
  inc(c.p.nestedBlockCounter)
  checkSonsLen(n, 2, c.config)
  openScope(c)
  if n.sons[0].kind notin {nkEmpty, nkSym}:
    addDecl(c, newSymS(skLabel, n.sons[0], c))
  result = semStmtListType(c, n.sons[1], prev)
  n.sons[1].typ = result
  n.typ = result
  closeScope(c)
  dec(c.p.nestedBlockCounter)

proc semGenericParamInInvocation(c: PContext, n: PNode): PType =
  result = semTypeNode(c, n, nil)
  n.typ = makeTypeDesc(c, result)

proc semObjectTypeForInheritedGenericInst(c: PContext, n: PNode, t: PType) =
  var
    check = initIntSet()
    pos = 0
  let
    realBase = t.sons[0]
    base = skipTypesOrNil(realBase, skipPtrs)
  if base.isNil:
    localError(c.config, n.info, errIllegalRecursionInTypeX % "object")
  else:
    let concreteBase = skipGenericInvocation(base)
    if concreteBase.kind == tyObject and tfFinal notin concreteBase.flags:
      addInheritedFields(c, check, pos, concreteBase)
    else:
      if concreteBase.kind != tyError:
        localError(c.config, n.info, errInheritanceOnlyWithNonFinalObjects)
  var newf = newNodeI(nkRecList, n.info)
  semRecordNodeAux(c, t.n, check, pos, newf, t)

proc semGeneric(c: PContext, n: PNode, s: PSym, prev: PType): PType =
  if s.typ == nil:
    localError(c.config, n.info, "cannot instantiate the '$1' $2" %
                       [s.name.s, ($s.kind).substr(2).toLowerAscii])
    return newOrPrevType(tyError, prev, c)

  var t = s.typ
  if t.kind == tyCompositeTypeClass and t.base.kind == tyGenericBody:
    t = t.base

  result = newOrPrevType(tyGenericInvocation, prev, c)
  addSonSkipIntLit(result, t)

  template addToResult(typ) =
    if typ.isNil:
      internalAssert c.config, false
      rawAddSon(result, typ)
    else: addSonSkipIntLit(result, typ)

  if t.kind == tyForward:
    for i in countup(1, sonsLen(n)-1):
      var elem = semGenericParamInInvocation(c, n.sons[i])
      addToResult(elem)
    return
  elif t.kind != tyGenericBody:
    # we likely got code of the form TypeA[TypeB] where TypeA is
    # not generic.
    localError(c.config, n.info, errNoGenericParamsAllowedForX % s.name.s)
    return newOrPrevType(tyError, prev, c)
  else:
    var m = newCandidate(c, t)
    m.isNoCall = true
    matches(c, n, copyTree(n), m)

    if m.state != csMatch:
      let err = "cannot instantiate " & typeToString(t) & "\n" &
                "got: <" & describeArgs(c, n) & ">\n" &
                "but expected: <" & describeArgs(c, t.n, 0) & ">"
      localError(c.config, n.info, errGenerated, err)
      return newOrPrevType(tyError, prev, c)

    var isConcrete = true

    for i in 1 ..< m.call.len:
      var typ = m.call[i].typ
      if typ.kind == tyTypeDesc and typ.sons[0].kind == tyNone:
        isConcrete = false
        addToResult(typ)
      else:
        typ = typ.skipTypes({tyTypeDesc})
        if containsGenericType(typ): isConcrete = false
        addToResult(typ)

    if isConcrete:
      if s.ast == nil and s.typ.kind != tyCompositeTypeClass:
        # XXX: What kind of error is this? is it still relevant?
        localError(c.config, n.info, errCannotInstantiateX % s.name.s)
        result = newOrPrevType(tyError, prev, c)
      else:
        result = instGenericContainer(c, n.info, result,
                                      allowMetaTypes = false)

  # special check for generic object with
  # generic/partial specialized parent
  let tx = result.skipTypes(abstractPtrs, 50)
  if tx.isNil:
    localError(c.config, n.info, "invalid recursion in type '$1'" % typeToString(result[0]))
    return errorType(c)
  if tx != result and tx.kind == tyObject and tx.sons[0] != nil:
    semObjectTypeForInheritedGenericInst(c, n, tx)

proc maybeAliasType(c: PContext; typeExpr, prev: PType): PType

proc semTypeExpr(c: PContext, n: PNode; prev: PType): PType =
  var n = semExprWithType(c, n, {efDetermineType})
  if n.typ.kind == tyTypeDesc:
    result = n.typ.base
    # fix types constructed by macros/template:
    if prev != nil and prev.sym != nil:
      if result.sym.isNil:
        # Behold! you're witnessing enormous power yielded
        # by macros. Only macros can summon unnamed types
        # and cast spell upon AST. Here we need to give
        # it a name taken from left hand side's node
        result.sym = prev.sym
        result.sym.typ = result
      else:
        # Less powerful routine like template do not have
        # the ability to produce unnamed types. But still
        # it has wild power to push a type a bit too far.
        # So we need to hold it back using alias and prevent
        # unnecessary new type creation
        let alias = maybeAliasType(c, result, prev)
        if alias != nil: result = alias
  else:
    localError(c.config, n.info, "expected type, but got: " & n.renderTree)
    result = errorType(c)

proc freshType(res, prev: PType): PType {.inline.} =
  if prev.isNil:
    result = copyType(res, res.owner, keepId=false)
  else:
    result = res

template modifierTypeKindOfNode(n: PNode): TTypeKind =
  case n.kind
  of nkVarTy: tyVar
  of nkRefTy: tyRef
  of nkPtrTy: tyPtr
  of nkStaticTy: tyStatic
  of nkTypeOfExpr: tyTypeDesc
  else: tyNone

proc semTypeClass(c: PContext, n: PNode, prev: PType): PType =
  # if n.sonsLen == 0: return newConstraint(c, tyTypeClass)
  let
    pragmas = n[1]
    inherited = n[2]

  result = newOrPrevType(tyUserTypeClass, prev, c)
  var owner = getCurrOwner(c)
  var candidateTypeSlot = newTypeWithSons(owner, tyAlias, @[c.errorType])
  result.sons = @[candidateTypeSlot]
  result.n = n

  if inherited.kind != nkEmpty:
    for n in inherited.sons:
      let typ = semTypeNode(c, n, nil)
      result.sons.add(typ)

  openScope(c)
  for param in n[0]:
    var
      dummyName: PNode
      dummyType: PType

    let modifier = param.modifierTypeKindOfNode

    if modifier != tyNone:
      dummyName = param[0]
      dummyType = c.makeTypeWithModifier(modifier, candidateTypeSlot)
      if modifier == tyTypeDesc: dummyType.flags.incl tfConceptMatchedTypeSym
    else:
      dummyName = param
      dummyType = candidateTypeSlot

    # this can be true for 'nim check' on incomplete concepts,
    # see bug #8230
    if dummyName.kind == nkEmpty: continue

    internalAssert c.config, dummyName.kind == nkIdent
    var dummyParam = newSym(if modifier == tyTypeDesc: skType else: skVar,
                            dummyName.ident, owner, param.info)
    dummyParam.typ = dummyType
    incl dummyParam.flags, sfUsed
    addDecl(c, dummyParam)

  result.n[3] = semConceptBody(c, n[3])
  closeScope(c)

proc semProcTypeWithScope(c: PContext, n: PNode,
                        prev: PType, kind: TSymKind): PType =
  checkSonsLen(n, 2, c.config)
  openScope(c)
  result = semProcTypeNode(c, n.sons[0], nil, prev, kind, isType=true)
  # start with 'ccClosure', but of course pragmas can overwrite this:
  result.callConv = ccClosure
  # dummy symbol for `pragma`:
  var s = newSymS(kind, newIdentNode(getIdent(c.cache, "dummy"), n.info), c)
  s.typ = result
  if n.sons[1].kind != nkEmpty and n.sons[1].len > 0:
    pragma(c, s, n.sons[1], procTypePragmas)
    when useEffectSystem: setEffectsForProcType(c.graph, result, n.sons[1])
  closeScope(c)

proc maybeAliasType(c: PContext; typeExpr, prev: PType): PType =
  if typeExpr.kind in {tyObject, tyEnum, tyDistinct} and prev != nil:
    result = newTypeS(tyAlias, c)
    result.rawAddSon typeExpr
    result.sym = prev.sym
    assignType(prev, result)

proc fixupTypeOf(c: PContext, prev: PType, typExpr: PNode) =
  if prev != nil:
    let result = newTypeS(tyAlias, c)
    result.rawAddSon typExpr.typ
    result.sym = prev.sym
    assignType(prev, result)

proc symFromExpectedTypeNode(c: PContext, n: PNode): PSym =
  if n.kind == nkType:
    result = symFromType(c, n.typ, n.info)
  else:
    localError(c.config, n.info, errTypeExpected)
    result = errorSym(c, n)

proc semStaticType(c: PContext, childNode: PNode, prev: PType): PType =
  result = newOrPrevType(tyStatic, prev, c)
  var base = semTypeNode(c, childNode, nil).skipTypes({tyTypeDesc, tyAlias})
  result.rawAddSon(base)
  result.flags.incl tfHasStatic

proc semTypeof(c: PContext; n: PNode; prev: PType): PType =
  openScope(c)
  let t = semExprWithType(c, n, {efInTypeof})
  closeScope(c)
  fixupTypeOf(c, prev, t)
  result = t.typ

proc semTypeof2(c: PContext; n: PNode; prev: PType): PType =
  openScope(c)
  var m = BiggestInt 1 # typeOfIter
  if n.len == 3:
    let mode = semConstExpr(c, n[2])
    if mode.kind != nkIntLit:
      localError(c.config, n.info, "typeof: cannot evaluate 'mode' parameter at compile-time")
    else:
      m = mode.intVal
  let t = semExprWithType(c, n[1], if m == 1: {efInTypeof} else: {})
  closeScope(c)
  fixupTypeOf(c, prev, t)
  result = t.typ

proc semTypeNode(c: PContext, n: PNode, prev: PType): PType =
  result = nil
  inc c.inTypeContext

  if c.config.cmd == cmdIdeTools: suggestExpr(c, n)
  case n.kind
  of nkEmpty: discard
  of nkTypeOfExpr:
    # for ``type(countup(1,3))``, see ``tests/ttoseq``.
    checkSonsLen(n, 1, c.config)
    result = semTypeof(c, n.sons[0], prev)
    if result.kind == tyTypeDesc: result.flags.incl tfExplicit
  of nkPar:
    if sonsLen(n) == 1: result = semTypeNode(c, n.sons[0], prev)
    else:
      result = semAnonTuple(c, n, prev)
  of nkTupleConstr: result = semAnonTuple(c, n, prev)
  of nkCallKinds:
    let x = n[0]
    let ident = case x.kind
                of nkIdent: x.ident
                of nkSym: x.sym.name
                of nkClosedSymChoice, nkOpenSymChoice: x[0].sym.name
                else: nil
    if ident != nil and ident.s == "[]":
      let b = newNodeI(nkBracketExpr, n.info)
      for i in 1..<n.len: b.add(n[i])
      result = semTypeNode(c, b, prev)
    elif ident != nil and ident.id == ord(wDotDot):
      result = semRangeAux(c, n, prev)
    elif n[0].kind == nkNilLit and n.len == 2:
      result = semTypeNode(c, n.sons[1], prev)
      if result.skipTypes({tyGenericInst, tyAlias, tySink}).kind in NilableTypes+GenericTypes:
        if tfNotNil in result.flags:
          result = freshType(result, prev)
          result.flags.excl(tfNotNil)
      else:
        localError(c.config, n.info, errGenerated, "invalid type")
    elif n[0].kind notin nkIdentKinds:
      result = semTypeExpr(c, n, prev)
    else:
      let op = considerQuotedIdent(c, n.sons[0])
      if op.id in {ord(wAnd), ord(wOr)} or op.s == "|":
        checkSonsLen(n, 3, c.config)
        var
          t1 = semTypeNode(c, n.sons[1], nil)
          t2 = semTypeNode(c, n.sons[2], nil)
        if t1 == nil:
          localError(c.config, n.sons[1].info, errTypeExpected)
          result = newOrPrevType(tyError, prev, c)
        elif t2 == nil:
          localError(c.config, n.sons[2].info, errTypeExpected)
          result = newOrPrevType(tyError, prev, c)
        else:
          result = if op.id == ord(wAnd): makeAndType(c, t1, t2)
                   else: makeOrType(c, t1, t2)
      elif op.id == ord(wNot):
        case n.len
        of 3:
          result = semTypeNode(c, n.sons[1], prev)
          if result.skipTypes({tyGenericInst, tyAlias, tySink}).kind in NilableTypes+GenericTypes+{tyForward} and
              n.sons[2].kind == nkNilLit:
            result = freshType(result, prev)
            result.flags.incl(tfNotNil)
            if notnil notin c.features:
              localError(c.config, n.info, "enable the 'not nil' annotation with {.experimental: \"notnil\".}")
          else:
            localError(c.config, n.info, errGenerated, "invalid type")
        of 2:
          let negated = semTypeNode(c, n.sons[1], prev)
          result = makeNotType(c, negated)
        else:
          localError(c.config, n.info, errGenerated, "invalid type")
      elif op.id == ord(wPtr):
        result = semAnyRef(c, n, tyPtr, prev)
      elif op.id == ord(wRef):
        result = semAnyRef(c, n, tyRef, prev)
      elif op.id == ord(wType):
        checkSonsLen(n, 2, c.config)
        result = semTypeof(c, n[1], prev)
      elif op.s == "typeof" and n[0].kind == nkSym and n[0].sym.magic == mTypeof:
        result = semTypeOf2(c, n, prev)
      else:
        if c.inGenericContext > 0 and n.kind == nkCall:
          result = makeTypeFromExpr(c, n.copyTree)
        else:
          result = semTypeExpr(c, n, prev)
  of nkWhenStmt:
    var whenResult = semWhen(c, n, false)
    if whenResult.kind == nkStmtList: whenResult.kind = nkStmtListType
    result = semTypeNode(c, whenResult, prev)
  of nkBracketExpr:
    checkMinSonsLen(n, 2, c.config)
    var head = n.sons[0]
    var s = if head.kind notin nkCallKinds: semTypeIdent(c, head)
            else: symFromExpectedTypeNode(c, semExpr(c, head))
    case s.magic
    of mArray: result = semArray(c, n, prev)
    of mOpenArray: result = semContainer(c, n, tyOpenArray, "openarray", prev)
    of mUncheckedArray: result = semContainer(c, n, tyUncheckedArray, "UncheckedArray", prev)
    of mRange: result = semRange(c, n, prev)
    of mSet: result = semSet(c, n, prev)
    of mOrdinal: result = semOrdinal(c, n, prev)
    of mSeq:
      if c.config.selectedGc == gcDestructors:
        let s = c.graph.sysTypes[tySequence]
        assert s != nil
        assert prev == nil
        result = copyType(s, s.owner, keepId=false)
        # XXX figure out why this has children already...
        result.sons.setLen 0
        result.n = nil
        if c.config.selectedGc == gcDestructors:
          result.flags = {tfHasAsgn}
        else:
          result.flags = {}
        semContainerArg(c, n, "seq", result)
      else:
        result = semContainer(c, n, tySequence, "seq", prev)
        if c.config.selectedGc == gcDestructors:
          incl result.flags, tfHasAsgn
    of mOpt: result = semContainer(c, n, tyOpt, "opt", prev)
    of mVarargs: result = semVarargs(c, n, prev)
    of mTypeDesc, mTypeTy:
      result = makeTypeDesc(c, semTypeNode(c, n[1], nil))
      result.flags.incl tfExplicit
    of mStaticTy:
      result = semStaticType(c, n[1], prev)
    of mExpr:
      result = semTypeNode(c, n.sons[0], nil)
      if result != nil:
        result = copyType(result, getCurrOwner(c), false)
        for i in countup(1, n.len - 1):
          result.rawAddSon(semTypeNode(c, n.sons[i], nil))
    of mDistinct:
      result = newOrPrevType(tyDistinct, prev, c)
      addSonSkipIntLit(result, semTypeNode(c, n[1], nil))
    of mVar:
      result = newOrPrevType(tyVar, prev, c)
      var base = semTypeNode(c, n.sons[1], nil)
      if base.kind in {tyVar, tyLent}:
        localError(c.config, n.info, "type 'var var' is not allowed")
        base = base.sons[0]
      addSonSkipIntLit(result, base)
    of mRef: result = semAnyRef(c, n, tyRef, prev)
    of mPtr: result = semAnyRef(c, n, tyPtr, prev)
    of mTuple: result = semTuple(c, n, prev)
    else: result = semGeneric(c, n, s, prev)
  of nkDotExpr:
    let typeExpr = semExpr(c, n)
    if typeExpr.typ.isNil:
      localError(c.config, n.info, "object constructor needs an object type;" &
          " for named arguments use '=' instead of ':'")
      result = errorType(c)
    elif typeExpr.typ.kind == tyFromExpr:
      result = typeExpr.typ
    elif typeExpr.typ.kind != tyTypeDesc:
      localError(c.config, n.info, errTypeExpected)
      result = errorType(c)
    else:
      result = typeExpr.typ.base
      if result.isMetaType and
         result.kind != tyUserTypeClass:
           # the dot expression may refer to a concept type in
           # a different module. allow a normal alias then.
        let preprocessed = semGenericStmt(c, n)
        result = makeTypeFromExpr(c, preprocessed.copyTree)
      else:
        let alias = maybeAliasType(c, result, prev)
        if alias != nil: result = alias
  of nkIdent, nkAccQuoted:
    var s = semTypeIdent(c, n)
    if s.typ == nil:
      if s.kind != skError: localError(c.config, n.info, errTypeExpected)
      result = newOrPrevType(tyError, prev, c)
    elif s.kind == skParam and s.typ.kind == tyTypeDesc:
      internalAssert c.config, s.typ.base.kind != tyNone and prev == nil
      result = s.typ.base
    elif prev == nil:
      result = s.typ
    else:
      let alias = maybeAliasType(c, s.typ, prev)
      if alias != nil:
        result = alias
      else:
        assignType(prev, s.typ)
        # bugfix: keep the fresh id for aliases to integral types:
        if s.typ.kind notin {tyBool, tyChar, tyInt..tyInt64, tyFloat..tyFloat128,
                             tyUInt..tyUInt64}:
          prev.id = s.typ.id
        result = prev
  of nkSym:
    let s = getGenSym(c, n.sym)
    if s.typ != nil and (s.kind == skType or s.typ.kind == tyTypeDesc):
      var t =
        if s.kind == skType:
          s.typ
        else:
          internalAssert c.config, s.typ.base.kind != tyNone and prev == nil
          s.typ.base
      let alias = maybeAliasType(c, t, prev)
      if alias != nil:
        result = alias
      elif prev == nil:
        result = t
      else:
        assignType(prev, t)
        result = prev
      markUsed(c.config, n.info, n.sym, c.graph.usageSym)
      onUse(n.info, n.sym)
    else:
      if s.kind != skError: localError(c.config, n.info, errTypeExpected)
      result = newOrPrevType(tyError, prev, c)
  of nkObjectTy: result = semObjectNode(c, n, prev)
  of nkTupleTy: result = semTuple(c, n, prev)
  of nkTupleClassTy: result = newConstraint(c, tyTuple)
  of nkTypeClassTy: result = semTypeClass(c, n, prev)
  of nkRefTy: result = semAnyRef(c, n, tyRef, prev)
  of nkPtrTy: result = semAnyRef(c, n, tyPtr, prev)
  of nkVarTy: result = semVarType(c, n, prev)
  of nkDistinctTy: result = semDistinct(c, n, prev)
  of nkStaticTy: result = semStaticType(c, n[0], prev)
  of nkIteratorTy:
    if n.sonsLen == 0:
      result = newTypeS(tyBuiltInTypeClass, c)
      let child = newTypeS(tyProc, c)
      child.flags.incl tfIterator
      result.addSonSkipIntLit(child)
    else:
      result = semProcTypeWithScope(c, n, prev, skIterator)
      result.flags.incl(tfIterator)
      if n.lastSon.kind == nkPragma and hasPragma(n.lastSon, wInline):
        result.callConv = ccInline
      else:
        result.callConv = ccClosure
  of nkProcTy:
    if n.sonsLen == 0:
      result = newConstraint(c, tyProc)
    else:
      result = semProcTypeWithScope(c, n, prev, skProc)
  of nkEnumTy: result = semEnum(c, n, prev)
  of nkType: result = n.typ
  of nkStmtListType: result = semStmtListType(c, n, prev)
  of nkBlockType: result = semBlockType(c, n, prev)
  else:
    localError(c.config, n.info, errTypeExpected)
    result = newOrPrevType(tyError, prev, c)
  n.typ = result
  dec c.inTypeContext
  if c.inTypeContext == 0: instAllTypeBoundOp(c, n.info)

when false:
  proc semTypeNode(c: PContext, n: PNode, prev: PType): PType =
    result = semTypeNodeInner(c, n, prev)
    instAllTypeBoundOp(c, n.info)

proc setMagicType(conf: ConfigRef; m: PSym, kind: TTypeKind, size: int) =
  # source : https://en.wikipedia.org/wiki/Data_structure_alignment#x86
  m.typ.kind = kind
  m.typ.size = size
  # this usually works for most basic types
  # Assuming that since ARM, ARM64  don't support unaligned access
  # data is aligned to type size
  m.typ.align = size.int16

  # FIXME: proper support for clongdouble should be added.
  # long double size can be 8, 10, 12, 16 bytes depending on platform & compiler
  if conf.target.targetCPU == cpuI386 and size == 8:
    #on Linux/BSD i386, double are aligned to 4bytes (except with -malign-double)
    if kind in {tyFloat64, tyFloat} and
        conf.target.targetOS in {osLinux, osAndroid, osNetbsd, osFreebsd, osOpenbsd, osDragonfly}:
      m.typ.align = 4
    # on i386, all known compiler, 64bits ints are aligned to 4bytes (except with -malign-double)
    elif kind in {tyInt, tyUInt, tyInt64, tyUInt64}:
      m.typ.align = 4
  else:
    discard

proc processMagicType(c: PContext, m: PSym) =
  case m.magic
  of mInt: setMagicType(c.config, m, tyInt, c.config.target.intSize)
  of mInt8: setMagicType(c.config, m, tyInt8, 1)
  of mInt16: setMagicType(c.config, m, tyInt16, 2)
  of mInt32: setMagicType(c.config, m, tyInt32, 4)
  of mInt64: setMagicType(c.config, m, tyInt64, 8)
  of mUInt: setMagicType(c.config, m, tyUInt, c.config.target.intSize)
  of mUInt8: setMagicType(c.config, m, tyUInt8, 1)
  of mUInt16: setMagicType(c.config, m, tyUInt16, 2)
  of mUInt32: setMagicType(c.config, m, tyUInt32, 4)
  of mUInt64: setMagicType(c.config, m, tyUInt64, 8)
  of mFloat: setMagicType(c.config, m, tyFloat, c.config.target.floatSize)
  of mFloat32: setMagicType(c.config, m, tyFloat32, 4)
  of mFloat64: setMagicType(c.config, m, tyFloat64, 8)
  of mFloat128: setMagicType(c.config, m, tyFloat128, 16)
  of mBool: setMagicType(c.config, m, tyBool, 1)
  of mChar: setMagicType(c.config, m, tyChar, 1)
  of mString:
    setMagicType(c.config, m, tyString, szUncomputedSize)
    rawAddSon(m.typ, getSysType(c.graph, m.info, tyChar))
    when false:
      if c.config.selectedGc == gcDestructors:
        incl m.typ.flags, tfHasAsgn
  of mCstring:
    setMagicType(c.config, m, tyCString, c.config.target.ptrSize)
    rawAddSon(m.typ, getSysType(c.graph, m.info, tyChar))
  of mPointer: setMagicType(c.config, m, tyPointer, c.config.target.ptrSize)
  of mEmptySet:
    setMagicType(c.config, m, tySet, 1)
    rawAddSon(m.typ, newTypeS(tyEmpty, c))
  of mIntSetBaseType: setMagicType(c.config, m, tyRange, c.config.target.intSize)
  of mNil: setMagicType(c.config, m, tyNil, c.config.target.ptrSize)
  of mExpr:
    if m.name.s == "auto":
      setMagicType(c.config, m, tyAnything, 0)
    else:
      setMagicType(c.config, m, tyExpr, 0)
  of mStmt:
    setMagicType(c.config, m, tyStmt, 0)
  of mTypeDesc, mType:
    setMagicType(c.config, m, tyTypeDesc, 0)
    rawAddSon(m.typ, newTypeS(tyNone, c))
  of mStatic:
    setMagicType(c.config, m, tyStatic, 0)
    rawAddSon(m.typ, newTypeS(tyNone, c))
  of mVoidType:
    setMagicType(c.config, m, tyVoid, 0)
  of mArray:
    setMagicType(c.config, m, tyArray, szUncomputedSize)
  of mOpenArray:
    setMagicType(c.config, m, tyOpenArray, szUncomputedSize)
  of mVarargs:
    setMagicType(c.config, m, tyVarargs, szUncomputedSize)
  of mRange:
    setMagicType(c.config, m, tyRange, szUncomputedSize)
    rawAddSon(m.typ, newTypeS(tyNone, c))
  of mSet:
    setMagicType(c.config, m, tySet, szUncomputedSize)
  of mUncheckedArray:
    setMagicType(c.config, m, tyUncheckedArray, szUncomputedSize)
  of mSeq:
    setMagicType(c.config, m, tySequence, szUncomputedSize)
    if c.config.selectedGc == gcDestructors:
      incl m.typ.flags, tfHasAsgn
    assert c.graph.sysTypes[tySequence] == nil
    c.graph.sysTypes[tySequence] = m.typ
  of mOpt:
    setMagicType(c.config, m, tyOpt, szUncomputedSize)
  of mOrdinal:
    setMagicType(c.config, m, tyOrdinal, szUncomputedSize)
    rawAddSon(m.typ, newTypeS(tyNone, c))
  of mPNimrodNode:
    incl m.typ.flags, tfTriggersCompileTime
  of mException: discard
  of mBuiltinType:
    case m.name.s
    of "lent": setMagicType(c.config, m, tyLent, c.config.target.ptrSize)
    of "sink": setMagicType(c.config, m, tySink, szUncomputedSize)
    else: localError(c.config, m.info, errTypeExpected)
  else: localError(c.config, m.info, errTypeExpected)

proc semGenericConstraints(c: PContext, x: PType): PType =
  result = newTypeWithSons(c, tyGenericParam, @[x])

proc semGenericParamList(c: PContext, n: PNode, father: PType = nil): PNode =
  result = copyNode(n)
  if n.kind != nkGenericParams:
    illFormedAst(n, c.config)
    return
  for i in countup(0, sonsLen(n)-1):
    var a = n.sons[i]
    if a.kind != nkIdentDefs: illFormedAst(n, c.config)
    let L = a.len
    var def = a[^1]
    let constraint = a[^2]
    var typ: PType

    if constraint.kind != nkEmpty:
      typ = semTypeNode(c, constraint, nil)
      if typ.kind != tyStatic or typ.len == 0:
        if typ.kind == tyTypeDesc:
          if typ.sons[0].kind == tyNone:
            typ = newTypeWithSons(c, tyTypeDesc, @[newTypeS(tyNone, c)])
        else:
          typ = semGenericConstraints(c, typ)

    if def.kind != nkEmpty:
      def = semConstExpr(c, def)
      if typ == nil:
        if def.typ.kind != tyTypeDesc:
          typ = newTypeWithSons(c, tyStatic, @[def.typ])
      else:
        # the following line fixes ``TV2*[T:SomeNumber=TR] = array[0..1, T]``
        # from manyloc/named_argument_bug/triengine:
        def.typ = def.typ.skipTypes({tyTypeDesc})
        if not containsGenericType(def.typ):
          def = fitNode(c, typ, def, def.info)

    if typ == nil:
      typ = newTypeS(tyGenericParam, c)
      if father == nil: typ.flags.incl tfWildcard

    typ.flags.incl tfGenericTypeParam

    for j in countup(0, L-3):
      let finalType = if j == 0: typ
                      else: copyType(typ, typ.owner, false)
                      # it's important the we create an unique
                      # type for each generic param. the index
                      # of the parameter will be stored in the
                      # attached symbol.
      var paramName = a.sons[j]
      var covarianceFlag = tfUnresolved

      if paramName.safeLen == 2:
        if not nimEnableCovariance or paramName[0].ident.s == "in":
          if father == nil or sfImportc notin father.sym.flags:
            localError(c.config, paramName.info, errInOutFlagNotExtern % $paramName[0])
        covarianceFlag = if paramName[0].ident.s == "in": tfContravariant
                         else: tfCovariant
        if father != nil: father.flags.incl tfCovariant
        paramName = paramName[1]

      var s = if finalType.kind == tyStatic or tfWildcard in typ.flags:
          newSymG(skGenericParam, paramName, c).linkTo(finalType)
        else:
          newSymG(skType, paramName, c).linkTo(finalType)

      if covarianceFlag != tfUnresolved: s.typ.flags.incl(covarianceFlag)
      if def.kind != nkEmpty: s.ast = def
      if father != nil: addSonSkipIntLit(father, s.typ)
      s.position = result.len
      addSon(result, newSymNode(s))
      if sfGenSym notin s.flags: addDecl(c, s)<|MERGE_RESOLUTION|>--- conflicted
+++ resolved
@@ -90,13 +90,8 @@
         if sonsLen(v) == 2:
           strVal = v.sons[1] # second tuple part is the string value
           if skipTypes(strVal.typ, abstractInst).kind in {tyString, tyCString}:
-<<<<<<< HEAD
-            if not isOrdinalType(v.sons[0].typ):
+            if not isOrdinalType(v.sons[0].typ, allowEnumWithHoles=true):
               localError(c.config, v.sons[0].info, errOrdinalTypeExpected & "; given: " & typeToString(v.sons[0].typ, preferDesc))
-=======
-            if not isOrdinalType(v.sons[0].typ, allowEnumWithHoles=true):
-              localError(c.config, v.sons[0].info, errOrdinalTypeExpected)
->>>>>>> 5b39c7ac
             x = getOrdValue(v.sons[0]) # first tuple part is the ordinal
           else:
             localError(c.config, strVal.info, errStringLiteralExpected)
@@ -106,13 +101,8 @@
         strVal = v
         x = counter
       else:
-<<<<<<< HEAD
-        if not isOrdinalType(v.typ):
+        if not isOrdinalType(v.typ, allowEnumWithHoles=true):
           localError(c.config, v.info, errOrdinalTypeExpected & "; given: " & typeToString(v.typ, preferDesc))
-=======
-        if not isOrdinalType(v.typ, allowEnumWithHoles=true):
-          localError(c.config, v.info, errOrdinalTypeExpected)
->>>>>>> 5b39c7ac
         x = getOrdValue(v)
       if i != 1:
         if x != counter: incl(result.flags, tfEnumHasHoles)
